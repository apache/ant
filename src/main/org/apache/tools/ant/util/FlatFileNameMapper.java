/*
 *  Licensed to the Apache Software Foundation (ASF) under one or more
 *  contributor license agreements.  See the NOTICE file distributed with
 *  this work for additional information regarding copyright ownership.
 *  The ASF licenses this file to You under the Apache License, Version 2.0
 *  (the "License"); you may not use this file except in compliance with
 *  the License.  You may obtain a copy of the License at
 *
 *      http://www.apache.org/licenses/LICENSE-2.0
 *
 *  Unless required by applicable law or agreed to in writing, software
 *  distributed under the License is distributed on an "AS IS" BASIS,
 *  WITHOUT WARRANTIES OR CONDITIONS OF ANY KIND, either express or implied.
 *  See the License for the specific language governing permissions and
 *  limitations under the License.
 *
 */

package org.apache.tools.ant.util;

/**
 * Implementation of FileNameMapper that always returns the source
 * file name without any leading directory information.
 *
 * <p>This is the default FileNameMapper for the copy and move
 * tasks if the flatten attribute has been set.</p>
 *
 */
public class FlatFileNameMapper implements FileNameMapper {

    /**
     * Ignored.
     * @param from ignored.
     */
    @Override
    public void setFrom(String from) {
    }

    /**
     * Ignored.
     * @param to ignored.
     */
    @Override
    public void setTo(String to) {
    }

    /**
     * Returns an one-element array containing the source file name
     * without any leading directory information.
     * @param sourceFileName the name to map.
     * @return the file name in a one-element array.
     */
    @Override
    public String[] mapFileName(String sourceFileName) {
<<<<<<< HEAD
        return new String[] { new java.io.File(sourceFileName).getName() };
=======
        return sourceFileName == null ? null
            : new String[] {new java.io.File(sourceFileName).getName()};
>>>>>>> 21b87000
    }
}<|MERGE_RESOLUTION|>--- conflicted
+++ resolved
@@ -52,11 +52,8 @@
      */
     @Override
     public String[] mapFileName(String sourceFileName) {
-<<<<<<< HEAD
         return new String[] { new java.io.File(sourceFileName).getName() };
-=======
         return sourceFileName == null ? null
             : new String[] {new java.io.File(sourceFileName).getName()};
->>>>>>> 21b87000
     }
 }