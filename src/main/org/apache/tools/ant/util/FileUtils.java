/*
 *  Licensed to the Apache Software Foundation (ASF) under one or more
 *  contributor license agreements.  See the NOTICE file distributed with
 *  this work for additional information regarding copyright ownership.
 *  The ASF licenses this file to You under the Apache License, Version 2.0
 *  (the "License"); you may not use this file except in compliance with
 *  the License.  You may obtain a copy of the License at
 *
 *      https://www.apache.org/licenses/LICENSE-2.0
 *
 *  Unless required by applicable law or agreed to in writing, software
 *  distributed under the License is distributed on an "AS IS" BASIS,
 *  WITHOUT WARRANTIES OR CONDITIONS OF ANY KIND, either express or implied.
 *  See the License for the specific language governing permissions and
 *  limitations under the License.
 *
 */
package org.apache.tools.ant.util;

import java.io.File;
import java.io.FilenameFilter;
import java.io.IOException;
import java.io.InputStream;
import java.io.InputStreamReader;
import java.io.OutputStream;
import java.io.Reader;
import java.io.Writer;
import java.net.HttpURLConnection;
import java.net.JarURLConnection;
import java.net.MalformedURLException;
import java.net.URL;
import java.net.URLConnection;
import java.nio.channels.Channel;
import java.nio.file.Files;
import java.nio.file.NoSuchFileException;
import java.nio.file.Path;
import java.nio.file.Paths;
import java.nio.file.StandardOpenOption;
import java.text.DecimalFormat;
import java.util.ArrayList;
import java.util.Arrays;
import java.util.List;
import java.util.Locale;
import java.util.Optional;
import java.util.Random;
import java.util.Stack;
import java.util.StringTokenizer;
import java.util.Vector;
import java.util.jar.JarFile;
import java.util.stream.Collectors;

import org.apache.tools.ant.BuildException;
import org.apache.tools.ant.MagicNames;
import org.apache.tools.ant.PathTokenizer;
import org.apache.tools.ant.Project;
import org.apache.tools.ant.launch.Locator;
import org.apache.tools.ant.taskdefs.condition.Os;
import org.apache.tools.ant.types.FilterChain;
import org.apache.tools.ant.types.FilterSetCollection;
import org.apache.tools.ant.types.resources.FileResource;

/**
 * This class also encapsulates methods which allow Files to be
 * referred to using abstract path names which are translated to native
 * system file paths at runtime as well as copying files or setting
 * their last modification time.
 *
 */
public class FileUtils {
    private static final int DELETE_RETRY_SLEEP_MILLIS = 10;
    private static final int EXPAND_SPACE = 50;
    private static final FileUtils PRIMARY_INSTANCE = new FileUtils();

    //get some non-crypto-grade randomness from various places.
    private static Random rand = new Random(System.currentTimeMillis()
            + Runtime.getRuntime().freeMemory());

    private static final boolean ON_NETWARE = Os.isFamily("netware");
    private static final boolean ON_DOS = Os.isFamily("dos");
    private static final boolean ON_WIN9X = Os.isFamily("win9x");
    private static final boolean ON_WINDOWS = Os.isFamily("windows");

    static final int BUF_SIZE = 8192;


    /**
     * The granularity of timestamps under FAT.
     */
    public static final long FAT_FILE_TIMESTAMP_GRANULARITY = 2000;

    /**
     * The granularity of timestamps under Unix.
     */
    public static final long UNIX_FILE_TIMESTAMP_GRANULARITY = 1000;

    /**
     * The granularity of timestamps under the NT File System.
     * NTFS has a granularity of 100 nanoseconds, which is less
     * than 1 millisecond, so we round this up to 1 millisecond.
     */
    public static final long NTFS_FILE_TIMESTAMP_GRANULARITY = 1;

    /**
     * A one item cache for fromUri.
     * fromUri is called for each element when parsing ant build
     * files. It is a costly operation. This just caches the result
     * of the last call.
     */
    private Object cacheFromUriLock = new Object();
    private String cacheFromUriRequest = null;
    private String cacheFromUriResponse = null;

    /**
     * Factory method.
     *
     * @return a new instance of FileUtils.
     * @deprecated since 1.7.
     *             Use getFileUtils instead,
     * FileUtils do not have state.
     */
    @Deprecated
    public static FileUtils newFileUtils() {
        return new FileUtils();
    }

    /**
     * Method to retrieve The FileUtils, which is shared by all users of this
     * method.
     * @return an instance of FileUtils.
     * @since Ant 1.6.3
     */
    public static FileUtils getFileUtils() {
        return PRIMARY_INSTANCE;
    }

    /**
     * Empty constructor.
     */
    protected FileUtils() {
    }

    /**
     * Get the URL for a file taking into account # characters.
     *
     * @param file the file whose URL representation is required.
     * @return The FileURL value.
     * @throws MalformedURLException if the URL representation cannot be
     *      formed.
     */
    public URL getFileURL(File file) throws MalformedURLException {
        return new URL(file.toURI().toASCIIString());
    }

    /**
     * Convenience method to copy a file from a source to a destination.
     * No filtering is performed.
     *
     * @param sourceFile Name of file to copy from.
     *                   Must not be <code>null</code>.
     * @param destFile Name of file to copy to.
     *                 Must not be <code>null</code>.
     *
     * @throws IOException if the copying fails.
     */
    public void copyFile(String sourceFile, String destFile) throws IOException {
        copyFile(new File(sourceFile), new File(destFile), null, false, false);
    }

    /**
     * Convenience method to copy a file from a source to a destination
     * specifying if token filtering must be used.
     *
     * @param sourceFile Name of file to copy from.
     *                   Must not be <code>null</code>.
     * @param destFile Name of file to copy to.
     *                 Must not be <code>null</code>.
     * @param filters the collection of filters to apply to this copy.
     *
     * @throws IOException if the copying fails.
     */
    public void copyFile(String sourceFile, String destFile, FilterSetCollection filters)
            throws IOException {
        copyFile(new File(sourceFile), new File(destFile), filters, false, false);
    }

    /**
     * Convenience method to copy a file from a source to a destination specifying if token
     * filtering must be used and if source files may overwrite newer destination files.
     *
     * @param sourceFile Name of file to copy from. Must not be <code>null</code>.
     * @param destFile Name of file to copy to. Must not be <code>null</code>.
     * @param filters the collection of filters to apply to this copy.
     * @param overwrite Whether or not the destination file should be overwritten if it already
     *            exists.
     *
     * @throws IOException if the copying fails.
     */
    public void copyFile(String sourceFile, String destFile, FilterSetCollection filters,
                         boolean overwrite) throws IOException {
        copyFile(new File(sourceFile), new File(destFile), filters, overwrite, false);
    }

    /**
     * Convenience method to copy a file from a source to a destination
     * specifying if token
     * filtering must be used, if source files may overwrite newer destination
     * files and the last
     * modified time of <code>destFile</code> file should be made equal to
     * the last modified time
     * of <code>sourceFile</code>.
     *
     * @param sourceFile Name of file to copy from. Must not be <code>null</code>.
     * @param destFile Name of file to copy to. Must not be <code>null</code>.
     * @param filters the collection of filters to apply to this copy.
     * @param overwrite Whether or not the destination file should be
     *            overwritten if it already exists.
     * @param preserveLastModified Whether or not the last modified time of
     *            the resulting file
     *            should be set to that of the source file.
     *
     * @throws IOException if the copying fails.
     */
    public void copyFile(String sourceFile, String destFile,
                         FilterSetCollection filters,
                         boolean overwrite, boolean preserveLastModified)
        throws IOException {
        copyFile(new File(sourceFile), new File(destFile), filters, overwrite,
                 preserveLastModified);
    }

    /**
     * Convenience method to copy a file from a source to a destination specifying if token
     * filtering must be used, if source files may overwrite newer destination files and the last
     * modified time of <code>destFile</code> file should be made equal to the last modified time
     * of <code>sourceFile</code>.
     *
     * @param sourceFile Name of file to copy from. Must not be <code>null</code>.
     * @param destFile Name of file to copy to. Must not be <code>null</code>.
     * @param filters the collection of filters to apply to this copy.
     * @param overwrite Whether or not the destination file should be overwritten if it already
     *            exists.
     * @param preserveLastModified Whether or not the last modified time of the resulting file
     *            should be set to that of the source file.
     * @param encoding the encoding used to read and write the files.
     *
     * @throws IOException if the copying fails.
     *
     * @since Ant 1.5
     */
    public void copyFile(String sourceFile, String destFile,
                         FilterSetCollection filters, boolean overwrite,
                         boolean preserveLastModified, String encoding) throws IOException {
        copyFile(new File(sourceFile), new File(destFile), filters,
                 overwrite, preserveLastModified, encoding);
    }

    // CheckStyle:ParameterNumberCheck OFF - bc
    /**
     * Convenience method to copy a file from a source to a
     * destination specifying if token filtering must be used, if
     * filter chains must be used, if source files may overwrite
     * newer destination files and the last modified time of
     * <code>destFile</code> file should be made equal
     * to the last modified time of <code>sourceFile</code>.
     *
     * @param sourceFile Name of file to copy from.
     *                   Must not be <code>null</code>.
     * @param destFile Name of file to copy to.
     *                 Must not be <code>null</code>.
     * @param filters the collection of filters to apply to this copy.
     * @param filterChains filterChains to apply during the copy.
     * @param overwrite Whether or not the destination file should be
     *                  overwritten if it already exists.
     * @param preserveLastModified Whether or not the last modified time of
     *                             the resulting file should be set to that
     *                             of the source file.
     * @param encoding the encoding used to read and write the files.
     * @param project the project instance.
     *
     * @throws IOException if the copying fails.
     *
     * @since Ant 1.5
     */
    public void copyFile(String sourceFile, String destFile,
                         FilterSetCollection filters, Vector<FilterChain> filterChains,
                         boolean overwrite, boolean preserveLastModified,
                         String encoding, Project project) throws IOException {
        copyFile(new File(sourceFile), new File(destFile), filters, filterChains, overwrite,
                preserveLastModified, encoding, project);
    }

    /**
     * Convenience method to copy a file from a source to a destination specifying if token
     * filtering must be used, if filter chains must be used, if source files may overwrite newer
     * destination files and the last modified time of <code>destFile</code> file should be made
     * equal to the last modified time of <code>sourceFile</code>.
     *
     * @param sourceFile Name of file to copy from. Must not be <code>null</code>.
     * @param destFile Name of file to copy to. Must not be <code>null</code>.
     * @param filters the collection of filters to apply to this copy.
     * @param filterChains filterChains to apply during the copy.
     * @param overwrite Whether or not the destination file should be overwritten if it already
     *            exists.
     * @param preserveLastModified Whether or not the last modified time of the resulting file
     *            should be set to that of the source file.
     * @param inputEncoding the encoding used to read the files.
     * @param outputEncoding the encoding used to write the files.
     * @param project the project instance.
     *
     * @throws IOException if the copying fails.
     *
     * @since Ant 1.6
     */
    public void copyFile(String sourceFile, String destFile,
                         FilterSetCollection filters, Vector<FilterChain> filterChains,
                         boolean overwrite, boolean preserveLastModified,
                         String inputEncoding, String outputEncoding,
                         Project project) throws IOException {
        copyFile(new File(sourceFile), new File(destFile), filters, filterChains, overwrite,
                preserveLastModified, inputEncoding, outputEncoding, project);
    }

    /**
     * Convenience method to copy a file from a source to a destination. No filtering is performed.
     *
     * @param sourceFile the file to copy from. Must not be <code>null</code>.
     * @param destFile the file to copy to. Must not be <code>null</code>.
     *
     * @throws IOException if the copying fails.
     */
    public void copyFile(File sourceFile, File destFile) throws IOException {
        copyFile(sourceFile, destFile, null, false, false);
    }

    /**
     * Convenience method to copy a file from a source to a destination
     * specifying if token filtering must be used.
     *
     * @param sourceFile the file to copy from.
     *                   Must not be <code>null</code>.
     * @param destFile the file to copy to.
     *                 Must not be <code>null</code>.
     * @param filters the collection of filters to apply to this copy.
     *
     * @throws IOException if the copying fails.
     */
    public void copyFile(File sourceFile, File destFile, FilterSetCollection filters)
            throws IOException {
        copyFile(sourceFile, destFile, filters, false, false);
    }

    /**
     * Convenience method to copy a file from a source to a
     * destination specifying if token filtering must be used and if
     * source files may overwrite newer destination files.
     *
     * @param sourceFile the file to copy from.
     *                   Must not be <code>null</code>.
     * @param destFile the file to copy to.
     *                 Must not be <code>null</code>.
     * @param filters the collection of filters to apply to this copy.
     * @param overwrite Whether or not the destination file should be
     *                  overwritten if it already exists.
     *
     * @throws IOException if the copying fails.
     */
    public void copyFile(File sourceFile, File destFile, FilterSetCollection filters,
                         boolean overwrite) throws IOException {
        copyFile(sourceFile, destFile, filters, overwrite, false);
    }

    /**
     * Convenience method to copy a file from a source to a
     * destination specifying if token filtering must be used, if
     * source files may overwrite newer destination files and the
     * last modified time of <code>destFile</code> file should be made equal
     * to the last modified time of <code>sourceFile</code>.
     *
     * @param sourceFile the file to copy from.
     *                   Must not be <code>null</code>.
     * @param destFile the file to copy to.
     *                 Must not be <code>null</code>.
     * @param filters the collection of filters to apply to this copy.
     * @param overwrite Whether or not the destination file should be
     *                  overwritten if it already exists.
     * @param preserveLastModified Whether or not the last modified time of
     *                             the resulting file should be set to that
     *                             of the source file.
     *
     * @throws IOException if the copying fails.
     */
    public void copyFile(File sourceFile, File destFile, FilterSetCollection filters,
                         boolean overwrite, boolean preserveLastModified) throws IOException {
        copyFile(sourceFile, destFile, filters, overwrite, preserveLastModified, null);
    }

    /**
     * Convenience method to copy a file from a source to a destination specifying if token
     * filtering must be used, if source files may overwrite newer destination files, the last
     * modified time of <code>destFile</code> file should be made equal to the last modified time
     * of <code>sourceFile</code> and which character encoding to assume.
     *
     * @param sourceFile the file to copy from. Must not be <code>null</code>.
     * @param destFile the file to copy to. Must not be <code>null</code>.
     * @param filters the collection of filters to apply to this copy.
     * @param overwrite Whether or not the destination file should be overwritten if it already
     *            exists.
     * @param preserveLastModified Whether or not the last modified time of the resulting file
     *            should be set to that of the source file.
     * @param encoding the encoding used to read and write the files.
     *
     * @throws IOException if the copying fails.
     *
     * @since Ant 1.5
     */
    public void copyFile(File sourceFile, File destFile,
                         FilterSetCollection filters, boolean overwrite,
                         boolean preserveLastModified, String encoding) throws IOException {
        copyFile(sourceFile, destFile, filters, null, overwrite,
                 preserveLastModified, encoding, null);
    }

    /**
     * Convenience method to copy a file from a source to a
     * destination specifying if token filtering must be used, if
     * filter chains must be used, if source files may overwrite
     * newer destination files and the last modified time of
     * <code>destFile</code> file should be made equal
     * to the last modified time of <code>sourceFile</code>.
     *
     * @param sourceFile the file to copy from.
     *                   Must not be <code>null</code>.
     * @param destFile the file to copy to.
     *                 Must not be <code>null</code>.
     * @param filters the collection of filters to apply to this copy.
     * @param filterChains filterChains to apply during the copy.
     * @param overwrite Whether or not the destination file should be
     *                  overwritten if it already exists.
     * @param preserveLastModified Whether or not the last modified time of
     *                             the resulting file should be set to that
     *                             of the source file.
     * @param encoding the encoding used to read and write the files.
     * @param project the project instance.
     *
     * @throws IOException if the copying fails.
     *
     * @since Ant 1.5
     */
    public void copyFile(File sourceFile, File destFile,
                         FilterSetCollection filters, Vector<FilterChain> filterChains,
                         boolean overwrite, boolean preserveLastModified,
                         String encoding, Project project) throws IOException {
        copyFile(sourceFile, destFile, filters, filterChains,
                 overwrite, preserveLastModified, encoding, encoding, project);
    }

    /**
     * Convenience method to copy a file from a source to a
     * destination specifying if token filtering must be used, if
     * filter chains must be used, if source files may overwrite
     * newer destination files and the last modified time of
     * <code>destFile</code> file should be made equal
     * to the last modified time of <code>sourceFile</code>.
     *
     * @param sourceFile the file to copy from.
     *                   Must not be <code>null</code>.
     * @param destFile the file to copy to.
     *                 Must not be <code>null</code>.
     * @param filters the collection of filters to apply to this copy.
     * @param filterChains filterChains to apply during the copy.
     * @param overwrite Whether or not the destination file should be
     *                  overwritten if it already exists.
     * @param preserveLastModified Whether or not the last modified time of
     *                             the resulting file should be set to that
     *                             of the source file.
     * @param inputEncoding the encoding used to read the files.
     * @param outputEncoding the encoding used to write the files.
     * @param project the project instance.
     *
     *
     * @throws IOException if the copying fails.
     *
     * @since Ant 1.6
     */
    public void copyFile(File sourceFile, File destFile,
            FilterSetCollection filters, Vector<FilterChain> filterChains,
            boolean overwrite, boolean preserveLastModified,
            String inputEncoding, String outputEncoding,
            Project project) throws IOException {
        copyFile(sourceFile, destFile, filters, filterChains, overwrite, preserveLastModified,
                false, inputEncoding, outputEncoding, project);
    }

    /**
     * Convenience method to copy a file from a source to a
     * destination specifying if token filtering must be used, if
     * filter chains must be used, if source files may overwrite
     * newer destination files and the last modified time of
     * <code>destFile</code> file should be made equal
     * to the last modified time of <code>sourceFile</code>.
     *
     * @param sourceFile the file to copy from.
     *                   Must not be <code>null</code>.
     * @param destFile the file to copy to.
     *                 Must not be <code>null</code>.
     * @param filters the collection of filters to apply to this copy.
     * @param filterChains filterChains to apply during the copy.
     * @param overwrite Whether or not the destination file should be
     *                  overwritten if it already exists.
     * @param preserveLastModified Whether or not the last modified time of
     *                             the resulting file should be set to that
     *                             of the source file.
     * @param append whether to append to the destination file.
     * @param inputEncoding the encoding used to read the files.
     * @param outputEncoding the encoding used to write the files.
     * @param project the project instance.
     *
     *
     * @throws IOException if the copying fails.
     *
     * @since Ant 1.8
     */
    public void copyFile(File sourceFile, File destFile,
                         FilterSetCollection filters, Vector<FilterChain> filterChains,
                         boolean overwrite, boolean preserveLastModified,
                         boolean append,
                         String inputEncoding, String outputEncoding,
                         Project project) throws IOException {
        copyFile(sourceFile, destFile, filters, filterChains, overwrite,
                 preserveLastModified, append, inputEncoding, outputEncoding,
                 project, /* force: */ false);
    }

    /**
     * Convenience method to copy a file from a source to a
     * destination specifying if token filtering must be used, if
     * filter chains must be used, if source files may overwrite
     * newer destination files and the last modified time of
     * <code>destFile</code> file should be made equal
     * to the last modified time of <code>sourceFile</code>.
     *
     * @param sourceFile the file to copy from.
     *                   Must not be <code>null</code>.
     * @param destFile the file to copy to.
     *                 Must not be <code>null</code>.
     * @param filters the collection of filters to apply to this copy.
     * @param filterChains filterChains to apply during the copy.
     * @param overwrite Whether or not the destination file should be
     *                  overwritten if it already exists.
     * @param preserveLastModified Whether or not the last modified time of
     *                             the resulting file should be set to that
     *                             of the source file.
     * @param append whether to append to the destination file.
     * @param inputEncoding the encoding used to read the files.
     * @param outputEncoding the encoding used to write the files.
     * @param project the project instance.
     * @param force whether to overwrite read-only destination files.
     *
     * @throws IOException if the copying fails.
     *
     * @since Ant 1.8.2
     */
    public void copyFile(File sourceFile, File destFile,
                         FilterSetCollection filters, Vector<FilterChain> filterChains,
                         boolean overwrite, boolean preserveLastModified,
                         boolean append,
                         String inputEncoding, String outputEncoding,
                         Project project, boolean force) throws IOException {
        ResourceUtils.copyResource(new FileResource(sourceFile),
                                   new FileResource(destFile),
                                   filters, filterChains, overwrite,
                                   preserveLastModified, append, inputEncoding,
                                   outputEncoding, project, force);
    }

    // CheckStyle:ParameterNumberCheck ON

    /**
     * Calls File.setLastModified(long time). Originally written to
     * to dynamically bind to that call on Java1.2+.
     *
     * @param file the file whose modified time is to be set
     * @param time the time to which the last modified time is to be set.
     *             if this is -1, the current time is used.
     */
    public void setFileLastModified(File file, long time) {
        ResourceUtils.setLastModified(new FileResource(file), time);
    }

    /**
     * Interpret the filename as a file relative to the given file
     * unless the filename already represents an absolute filename.
     * Differs from <code>new File(file, filename)</code> in that
     * the resulting File's path will always be a normalized,
     * absolute pathname.  Also, if it is determined that
     * <code>filename</code> is context-relative, <code>file</code>
     * will be discarded and the reference will be resolved using
     * available context/state information about the filesystem.
     *
     * @param file the "reference" file for relative paths. This
     * instance must be an absolute file and must not contain
     * &quot;./&quot; or &quot;../&quot; sequences (same for \ instead
     * of /).  If it is null, this call is equivalent to
     * <code>new java.io.File(filename).getAbsoluteFile()</code>.
     *
     * @param filename a file name.
     *
     * @return an absolute file.
     * @throws java.lang.NullPointerException if filename is null.
     */
    public File resolveFile(File file, String filename) {
        if (!isAbsolutePath(filename)) {
            char sep = File.separatorChar;
            filename = filename.replace('/', sep).replace('\\', sep);
            if (isContextRelativePath(filename)) {
                file = null;
                // on cygwin, our current directory can be a UNC;
                // assume user.dir is absolute or all hell breaks loose...
                String udir = System.getProperty("user.dir");
                if (filename.charAt(0) == sep && udir.charAt(0) == sep) {
                    filename = dissect(udir)[0] + filename.substring(1);
                }
            }
            filename = new File(file, filename).getAbsolutePath();
        }
        return normalize(filename);
    }

    /**
     * On DOS and NetWare, the evaluation of certain file
     * specifications is context-dependent.  These are filenames
     * beginning with a single separator (relative to current root directory)
     * and filenames with a drive specification and no intervening separator
     * (relative to current directory of the specified root).
     * @param filename the filename to evaluate.
     * @return true if the filename is relative to system context.
     * @throws java.lang.NullPointerException if filename is null.
     * @since Ant 1.7
     */
    public static boolean isContextRelativePath(String filename) {
        if (!(ON_DOS || ON_NETWARE) || filename.isEmpty()) {
            return false;
        }
        char sep = File.separatorChar;
        filename = filename.replace('/', sep).replace('\\', sep);
        char c = filename.charAt(0);
        int len = filename.length();
        return (c == sep && (len == 1 || filename.charAt(1) != sep))
                || (Character.isLetter(c) && len > 1
                && filename.charAt(1) == ':'
                && (len == 2 || filename.charAt(2) != sep));
    }

    /**
     * Verifies that the specified filename represents an absolute path.
     * Differs from new java.io.File("filename").isAbsolute() in that a path
     * beginning with a double file separator--signifying a Windows UNC--must
     * at minimum match "\\a\b" to be considered an absolute path.
     * @param filename the filename to be checked.
     * @return true if the filename represents an absolute path.
     * @throws java.lang.NullPointerException if filename is null.
     * @since Ant 1.6.3
     */
    public static boolean isAbsolutePath(String filename) {
        if (filename.isEmpty()) {
            return false;
        }
        int len = filename.length();
        char sep = File.separatorChar;
        filename = filename.replace('/', sep).replace('\\', sep);
        char c = filename.charAt(0);
        if (!ON_DOS && !ON_NETWARE) {
            return c == sep;
        }
        if (c == sep) {
            // CheckStyle:MagicNumber OFF
            if (!ON_DOS || len <= 4 || filename.charAt(1) != sep) {
                return false;
            }
            // CheckStyle:MagicNumber ON
            int nextsep = filename.indexOf(sep, 2);
            return nextsep > 2 && nextsep + 1 < len;
        }
        int colon = filename.indexOf(':');
        return (Character.isLetter(c) && colon == 1
                && filename.length() > 2 && filename.charAt(2) == sep)
                || (ON_NETWARE && colon > 0);
    }

    /**
     * Translate a path into its native (platform specific) format.
     * <p>
     * This method uses PathTokenizer to separate the input path
     * into its components. This handles DOS style paths in a relatively
     * sensible way. The file separators are then converted to their platform
     * specific versions.
     *
     * @param toProcess The path to be translated.
     *                  May be <code>null</code>.
     *
     * @return the native version of the specified path or
     *         an empty string if the path is <code>null</code> or empty.
     *
     * @since ant 1.7
     * @see PathTokenizer
     */
    public static String translatePath(String toProcess) {
        if (toProcess == null || toProcess.isEmpty()) {
            return "";
        }
        StringBuilder path = new StringBuilder(toProcess.length() + EXPAND_SPACE);
        PathTokenizer tokenizer = new PathTokenizer(toProcess);
        while (tokenizer.hasMoreTokens()) {
            String pathComponent = tokenizer.nextToken();
            pathComponent = pathComponent.replace('/', File.separatorChar);
            pathComponent = pathComponent.replace('\\', File.separatorChar);
            if (path.length() > 0) {
                path.append(File.pathSeparatorChar);
            }
            path.append(pathComponent);
        }
        return path.toString();
    }

    /**
     * &quot;Normalize&quot; the given absolute path.
     *
     * <p>This includes:
     * <ul>
     *   <li>Uppercase the drive letter if there is one.</li>
     *   <li>Remove redundant slashes after the drive spec.</li>
     *   <li>Resolve all ./, .\, ../ and ..\ sequences.</li>
     *   <li>DOS style paths that start with a drive letter will have
     *     \ as the separator.</li>
     * </ul>
     * <p>Unlike {@link File#getCanonicalPath()} this method
     * specifically does not resolve symbolic links.</p>
     *
     * <p>If the path tries to go beyond the file system root (i.e. it
     * contains more ".." segments than can be travelled up) the
     * method will return the original path unchanged.</p>
     *
     * @param path the path to be normalized.
     * @return the normalized version of the path.
     *
     * @throws java.lang.NullPointerException if path is null.
     */
    public File normalize(final String path) {
        Stack<String> s = new Stack<>();
        String[] dissect = dissect(path);
        s.push(dissect[0]);

        StringTokenizer tok = new StringTokenizer(dissect[1], File.separator);
        while (tok.hasMoreTokens()) {
            String thisToken = tok.nextToken();
            if (".".equals(thisToken)) {
                continue;
            }
            if ("..".equals(thisToken)) {
                if (s.size() < 2) {
                    // Cannot resolve it, so skip it.
                    return new File(path);
                }
                s.pop();
            } else { // plain component
                s.push(thisToken);
            }
        }
        StringBuilder sb = new StringBuilder();
        final int size = s.size();
        for (int i = 0; i < size; i++) {
            if (i > 1) {
                // not before the filesystem root and not after it, since root
                // already contains one
                sb.append(File.separatorChar);
            }
            sb.append(s.elementAt(i));
        }
        return new File(sb.toString());
    }

    /**
     * Dissect the specified absolute path.
     * @param path the path to dissect.
     * @return String[] {root, remaining path}.
     * @throws java.lang.NullPointerException if path is null.
     * @since Ant 1.7
     */
    public String[] dissect(String path) {
        char sep = File.separatorChar;
        path = path.replace('/', sep).replace('\\', sep);

        // make sure we are dealing with an absolute path
        if (!isAbsolutePath(path)) {
            throw new BuildException(path + " is not an absolute path");
        }
        String root;
        int colon = path.indexOf(':');
        if (colon > 0 && (ON_DOS || ON_NETWARE)) {

            int next = colon + 1;
            root = path.substring(0, next);
            char[] ca = path.toCharArray();
            root += sep;
            //remove the initial separator; the root has it.
            next = (ca[next] == sep) ? next + 1 : next;

            StringBuffer sbPath = new StringBuffer();
            // Eliminate consecutive slashes after the drive spec:
            for (int i = next; i < ca.length; i++) {
                if (ca[i] != sep || ca[i - 1] != sep) {
                    sbPath.append(ca[i]);
                }
            }
            path = sbPath.toString();
        } else if (path.length() > 1 && path.charAt(1) == sep) {
            // UNC drive
            int nextsep = path.indexOf(sep, 2);
            nextsep = path.indexOf(sep, nextsep + 1);
            root = (nextsep > 2) ? path.substring(0, nextsep + 1) : path;
            path = path.substring(root.length());
        } else {
            root = File.separator;
            path = path.substring(1);
        }
        return new String[] {root, path};
    }

    /**
     * Returns a VMS String representation of a <code>File</code> object.
     * This is useful since the JVM by default internally converts VMS paths
     * to Unix style.
     * The returned String is always an absolute path.
     *
     * @param f The <code>File</code> to get the VMS path for.
     * @return The absolute VMS path to <code>f</code>.
     */
    public String toVMSPath(File f) {
        // format: "DEVICE:[DIR.SUBDIR]FILE"
        String osPath;
        String path = normalize(f.getAbsolutePath()).getPath();
        String name = f.getName();
        boolean isAbsolute = path.charAt(0) == File.separatorChar;
        // treat directories specified using .DIR syntax as files
        // CheckStyle:MagicNumber OFF
        boolean isDirectory = f.isDirectory()
                && !name.regionMatches(true, name.length() - 4, ".DIR", 0, 4);
        // CheckStyle:MagicNumber ON
        String device = null;
        StringBuilder directory = null;
        String file = null;

        int index = 0;

        if (isAbsolute) {
            index = path.indexOf(File.separatorChar, 1);
            if (index == -1) {
                return path.substring(1) + ":[000000]";
            }
            device = path.substring(1, index++);
        }
        if (isDirectory) {
            directory = new StringBuilder(path.substring(index).replace(File.separatorChar, '.'));
        } else {
            int dirEnd = path.lastIndexOf(File.separatorChar);
            if (dirEnd == -1 || dirEnd < index) {
                file = path.substring(index);
            } else {
                directory = new StringBuilder(path.substring(index, dirEnd)
                        .replace(File.separatorChar, '.'));
                index = dirEnd + 1;
                if (path.length() > index) {
                    file = path.substring(index);
                }
            }
        }
        if (!isAbsolute && directory != null) {
            directory.insert(0, '.');
        }
        osPath = ((device != null) ? device + ":" : "")
                + ((directory != null) ? "[" + directory + "]" : "")
                + ((file != null) ? file : "");
        return osPath;
    }

    /**
     * Create a File object for a temporary file in a given directory. Without
     * actually creating the file.
     *
     * <p>
     * The file denoted by the returned abstract pathname did not exist before
     * this method was invoked, any subsequent invocation of this method will
     * yield a different file name.
     * </p>
     *
     * @param prefix file name prefix.
     * @param suffix
     *            file extension; include the '.'.
     * @param parentDir
     *            Directory to create the temporary file in; java.io.tmpdir used
     *            if not specified.
     *
     * @deprecated since ant 1.7.1 use createTempFile(Project, String, String, File,
     * boolean, boolean) instead.
     * @return a File reference to the new, nonexistent temporary file.
     */
    @Deprecated
    public File createTempFile(String prefix, String suffix, File parentDir) {
        return createTempFile(prefix, suffix, parentDir, false, false);
    }

    /**
     * Create a temporary file in a given directory.
     *
     * <p>The file denoted by the returned abstract pathname did not
     * exist before this method was invoked, any subsequent invocation
     * of this method will yield a different file name.</p>
     *
     * @param prefix file name prefix.
     * @param suffix file extension; include the '.'.
     * @param parentDir Directory to create the temporary file in;
     * java.io.tmpdir used if not specified.
     * @param deleteOnExit whether to set the tempfile for deletion on
     *        normal VM exit.
     * @param createFile true if the file must actually be created. If false
     * chances exist that a file with the same name is created in the time
     * between invoking this method and the moment the file is actually created.
     * If possible set to true.
     *
     * @return a File reference to the new temporary file.
     * @since Ant 1.7.1
     * @deprecated since Ant 1.9.15 use createTempFile(Project, String, String, File,
     * boolean, boolean) instead.
     */
    public File createTempFile(String prefix, String suffix, File parentDir,
            boolean deleteOnExit, boolean createFile) {
<<<<<<< HEAD
        File result;
        String parent = (parentDir == null)
                ? System.getProperty("java.io.tmpdir")
                : parentDir.getPath();
=======
        return createTempFile(null, prefix, suffix, parentDir, deleteOnExit, createFile);
    }

    private static final String NULL_PLACEHOLDER = "null";

    /**
     * Create a temporary file in a given directory.
     *
     * <p>The file denoted by the returned abstract pathname did not
     * exist before this method was invoked, any subsequent invocation
     * of this method will yield a different file name.</p>
     *
     * @param project reference to the current Ant project.
     * @param prefix file name prefix.
     * @param suffix file extension; include the '.'.
     * @param parentDir Directory to create the temporary file in;
     *        if not specified and {@code project} is not null then the value
     *        of the property {@code ant.tmpdir} is used if set;
     *        otherwise {@code java.io.tmpdir} is used.
     * @param deleteOnExit whether to set the tempfile for deletion on
     *        normal VM exit.
     * @param createFile true if the file must actually be created. If false
     * chances exist that a file with the same name is created in the time
     * between invoking this method and the moment the file is actually created.
     * If possible set to true.
     *
     * @return a File reference to the new temporary file.
     * @since Ant 1.9.15
     */
    public File createTempFile(final Project project, String prefix, String suffix,
            final File parentDir, final boolean deleteOnExit, final boolean createFile) {
        File result = null;
        final String parent;
        if (parentDir != null) {
            parent = parentDir.getPath();
        } else if (project != null && project.getProperty(MagicNames.TMPDIR) != null) {
            parent = project.getProperty(MagicNames.TMPDIR);
        } else {
            parent = System.getProperty("java.io.tmpdir");
        }
>>>>>>> 9c1f4d90
        if (prefix == null) {
            prefix = NULL_PLACEHOLDER;
        }
        if (suffix == null) {
            suffix = NULL_PLACEHOLDER;
        }

        if (createFile) {
            try {
                result = File.createTempFile(prefix, suffix, new File(parent));
            } catch (IOException e) {
                throw new BuildException("Could not create tempfile in "
                        + parent, e);
            }
        } else {
            DecimalFormat fmt = new DecimalFormat("#####");
            synchronized (rand) {
                do {
                    result = new File(parent, prefix
                            + fmt.format(rand.nextInt(Integer.MAX_VALUE)) + suffix);
                } while (result.exists());
            }
        }

        if (deleteOnExit) {
            result.deleteOnExit();
        }
        return result;
    }

    /**
     * Create a File object for a temporary file in a given directory. Without
     * actually creating the file.
     *
     * <p>
     * The file denoted by the returned abstract pathname did not exist before
     * this method was invoked, any subsequent invocation of this method will
     * yield a different file name.
     * </p>
     *
     * @param prefix file name prefix.
     * @param suffix
     *            file extension; include the '.'.
     * @param parentDir
     *            Directory to create the temporary file in; java.io.tmpdir used
     *            if not specified.
     * @param deleteOnExit
     *            whether to set the tempfile for deletion on normal VM exit.
     *
     * @deprecated since ant 1.7.1 use createTempFile(Project, String, String, File,
     * boolean, boolean) instead.
     * @return a File reference to the new, nonexistent temporary file.
     */
    @Deprecated
    public File createTempFile(String prefix, String suffix,
            File parentDir, boolean deleteOnExit) {
        return createTempFile(prefix, suffix, parentDir, deleteOnExit, false);
    }

    /**
     * Compares the contents of two files.
     *
     * @param f1 the file whose content is to be compared.
     * @param f2 the other file whose content is to be compared.
     *
     * @return true if the content of the files is the same.
     *
     * @throws IOException if the files cannot be read.
     */
    public boolean contentEquals(File f1, File f2) throws IOException {
        return contentEquals(f1, f2, false);
    }

    /**
     * Compares the contents of two files.
     *
     * @param f1 the file whose content is to be compared.
     * @param f2 the other file whose content is to be compared.
     * @param textfile true if the file is to be treated as a text file and
     *        differences in kind of line break are to be ignored.
     *
     * @return true if the content of the files is the same.
     *
     * @throws IOException if the files cannot be read.
     * @since Ant 1.6.3
     */
    public boolean contentEquals(File f1, File f2, boolean textfile) throws IOException {
        return ResourceUtils.contentEquals(new FileResource(f1), new FileResource(f2), textfile);
    }

    /**
     * This was originally an emulation of {@link File#getParentFile} for JDK 1.1, but it is now
     * implemented using that method (Ant 1.6.3 onwards).
     *
     * @param f the file whose parent is required.
     * @return the given file's parent, or null if the file does not have a parent.
     * @since 1.10
     * @deprecated since 1.7. Just use {@link File#getParentFile} directly.
     */
    @Deprecated
    public File getParentFile(File f) {
        return f == null ? null : f.getParentFile();
    }

    /**
     * Read from reader till EOF.
     * @param rdr the reader from which to read.
     * @return the contents read out of the given reader.
     *
     * @throws IOException if the contents could not be read out from the
     *         reader.
     */
    public static String readFully(Reader rdr) throws IOException {
        return readFully(rdr, BUF_SIZE);
    }

    /**
     * Read from reader till EOF.
     *
     * @param rdr the reader from which to read.
     * @param bufferSize the buffer size to use when reading.
     *
     * @return the contents read out of the given reader.
     *
     * @throws IOException if the contents could not be read out from the
     *         reader.
     */
    public static String readFully(Reader rdr, int bufferSize)
        throws IOException {
        if (bufferSize <= 0) {
            throw new IllegalArgumentException(
                "Buffer size must be greater than 0");
        }
        final char[] buffer = new char[bufferSize];
        int bufferLength = 0;
        StringBuilder textBuffer = new StringBuilder();
        while (bufferLength != -1) {
            bufferLength = rdr.read(buffer);
            if (bufferLength > 0) {
                textBuffer.append(buffer, 0, bufferLength);
            }
        }
        return (textBuffer.length() == 0) ? null : textBuffer.toString();
    }

    /**
     * Safe read fully - do not return a null for an empty reader.
     * @param reader the input to read from.
     * @return the string.
     * @throws IOException if unable to read from reader.
     * @since Ant 1.7.1
     */
    public static String safeReadFully(Reader reader) throws IOException {
        String ret = readFully(reader);
        return ret == null ? "" : ret;
    }

    /**
     * This was originally an emulation of File.createNewFile for JDK 1.1,
     * but it is now implemented using that method (Ant 1.6.3 onwards).
     *
     * <p>This method has historically <strong>not</strong> guaranteed that the
     * operation was atomic. In its current implementation it is.
     *
     * @param f the file to be created.
     * @return true if the file did not exist already.
     * @throws IOException on error.
     * @since Ant 1.5
     */
    public boolean createNewFile(File f) throws IOException {
        return f.createNewFile();
    }

    /**
     * Create a new file, optionally creating parent directories.
     *
     * @param f the file to be created.
     * @param mkdirs <code>boolean</code> whether to create parent directories.
     * @return true if the file did not exist already.
     * @throws IOException on error.
     * @since Ant 1.6.3
     */
    public boolean createNewFile(File f, boolean mkdirs) throws IOException {
        File parent = f.getParentFile();
        if (mkdirs && !(parent.exists())) {
            parent.mkdirs();
        }
        return f.createNewFile();
    }

    /**
     * Checks whether a given file is a symbolic link.
     *
     * <p>It doesn't really test for symbolic links but whether the
     * canonical and absolute paths of the file are identical--this
     * may lead to false positives on some platforms.</p>
     *
     * @param parent the parent directory of the file to test
     * @param name the name of the file to test.
     *
     * @return true if the file is a symbolic link.
     * @throws IOException on error.
     * @since Ant 1.5
     * @deprecated use {@link Files#isSymbolicLink(Path)} instead
     */
    @Deprecated
    public boolean isSymbolicLink(final File parent, final String name)
        throws IOException {
        if (parent == null) {
            return Files.isSymbolicLink(Paths.get(name));
        }
        return Files.isSymbolicLink(Paths.get(parent.toPath().toString(), name));
    }

    /**
     * Removes a leading path from a second path.
     *
     * <p>This method uses {@link #normalize} under the covers and
     * does not resolve symbolic links.</p>
     *
     * @param leading The leading path, must not be null, must be absolute.
     * @param path The path to remove from, must not be null, must be absolute.
     *
     * @return path's normalized absolute if it doesn't start with
     * leading; path's path with leading's path removed otherwise.
     *
     * @since Ant 1.5
     */
    public String removeLeadingPath(File leading, File path) {
        String l = normalize(leading.getAbsolutePath()).getAbsolutePath();
        String p = normalize(path.getAbsolutePath()).getAbsolutePath();
        if (l.equals(p)) {
            return "";
        }
        // ensure that l ends with a /
        // so we never think /foo was a parent directory of /foobar
        if (!l.endsWith(File.separator)) {
            l += File.separator;
        }
        return (p.startsWith(l)) ? p.substring(l.length()) : p;
    }

    /**
     * Learn whether one path "leads" another.
     *
     * <p>This method uses {@link #normalize} under the covers and
     * does not resolve symbolic links.</p>
     *
     * <p>If either path tries to go beyond the file system root
     * (i.e. it contains more ".." segments than can be travelled up)
     * the method will return false.</p>
     *
     * @param leading The leading path, must not be null, must be absolute.
     * @param path The path to check, must not be null, must be absolute.
     * @return true if path starts with leading; false otherwise.
     * @since Ant 1.7
     */
    public boolean isLeadingPath(File leading, File path) {
        String l = normalize(leading.getAbsolutePath()).getAbsolutePath();
        String p = normalize(path.getAbsolutePath()).getAbsolutePath();
        if (l.equals(p)) {
            return true;
        }
        // ensure that l ends with a /
        // so we never think /foo was a parent directory of /foobar
        if (!l.endsWith(File.separator)) {
            l += File.separator;
        }
        // ensure "/foo/"  is not considered a parent of "/foo/../../bar"
        String up = File.separator + ".." + File.separator;
        if (l.contains(up) || p.contains(up) || (p + File.separator).contains(up)) {
            return false;
        }
        return p.startsWith(l);
    }

    /**
     * Learn whether one path "leads" another.
     *
     * @param leading The leading path, must not be null, must be absolute.
     * @param path The path to check, must not be null, must be absolute.
     * @param resolveSymlinks whether symbolic links shall be resolved
     * prior to comparing the paths.
     * @return true if path starts with leading; false otherwise.
     * @since Ant 1.10.5
     * @throws IOException if resolveSymlinks is true and invoking
     * getCanonicaPath on either argument throws an exception
     */
    public boolean isLeadingPath(File leading, File path, boolean resolveSymlinks)
        throws IOException {
        if (!resolveSymlinks) {
            return isLeadingPath(leading, path);
        }
        final File l = leading.getCanonicalFile();
        File p = path.getCanonicalFile();
        do {
            if (l.equals(p)) {
                return true;
            }
            p = p.getParentFile();
        } while (p != null);
        return false;
    }

    /**
     * Constructs a <code>file:</code> URI that represents the
     * external form of the given pathname.
     *
     * <p>Will be an absolute URI if the given path is absolute.</p>
     *
     * <p>This code encodes non ASCII characters too.</p>
     *
     * <p>The coding of the output is the same as what File.toURI().toASCIIString() produces</p>
     *
     * See <a href="https://www.w3.org/TR/xml11/#dt-sysid">dt-sysid</a>
     * which makes some mention of how
     * characters not supported by URI Reference syntax should be escaped.
     *
     * @param path the path in the local file system.
     * @return the URI version of the local path.
     * @since Ant 1.6
     */
    public String toURI(String path) {
        return new File(path).toURI().toASCIIString();
    }

    /**
     * Constructs a file path from a <code>file:</code> URI.
     *
     * <p>Will be an absolute path if the given URI is absolute.</p>
     *
     * <p>Swallows '%' that are not followed by two characters,
     * doesn't deal with non-ASCII characters.</p>
     *
     * @param uri the URI designating a file in the local filesystem.
     * @return the local file system path for the file.
     * @since Ant 1.6
     */
    public String fromURI(String uri) {
        synchronized (cacheFromUriLock) {
            if (uri.equals(cacheFromUriRequest)) {
                return cacheFromUriResponse;
            }
            String path = Locator.fromURI(uri);
            String ret = isAbsolutePath(path) ? normalize(path).getAbsolutePath() : path;
            cacheFromUriRequest = uri;
            cacheFromUriResponse = ret;
            return ret;
        }
    }

    /**
     * Compares two filenames.
     *
     * <p>Unlike java.io.File#equals this method will try to compare
     * the absolute paths and &quot;normalize&quot; the filenames
     * before comparing them.</p>
     *
     * @param f1 the file whose name is to be compared.
     * @param f2 the other file whose name is to be compared.
     *
     * @return true if the file are for the same file.
     *
     * @since Ant 1.5.3
     */
    public boolean fileNameEquals(File f1, File f2) {
        return normalize(f1.getAbsolutePath()).getAbsolutePath().equals(
                normalize(f2.getAbsolutePath()).getAbsolutePath());
    }

    /**
     * Are the two File instances pointing to the same object on the
     * file system?
     *
     * @param f1 File
     * @param f2 File
     * @return boolean
     * @throws IOException if file name canonicalization fails
     * @since Ant 1.8.2
     */
    public boolean areSame(File f1, File f2) throws IOException {
        if (f1 == null && f2 == null) {
            return true;
        }
        if (f1 == null || f2 == null) {
            return false;
        }
        File f1Normalized = normalize(f1.getAbsolutePath());
        File f2Normalized = normalize(f2.getAbsolutePath());
        return f1Normalized.equals(f2Normalized)
            || f1Normalized.getCanonicalFile().equals(f2Normalized
                                                      .getCanonicalFile());
    }

    /**
     * Renames a file, even if that involves crossing file system boundaries.
     *
     * <p>This will remove <code>to</code> (if it exists), ensure that
     * <code>to</code>'s parent directory exists and move
     * <code>from</code>, which involves deleting <code>from</code> as
     * well.</p>
     *
     * @param from the file to move.
     * @param to the new file name.
     * @throws IOException if anything bad happens during this
     * process.  Note that <code>to</code> may have been deleted
     * already when this happens.
     * @since Ant 1.6
     */
    public void rename(File from, File to) throws IOException {
        // identical logic lives in Move.renameFile():
        from = normalize(from.getAbsolutePath()).getCanonicalFile();
        to = normalize(to.getAbsolutePath());
        if (!from.exists()) {
            System.err.println("Cannot rename nonexistent file " + from);
            return;
        }
        if (from.getAbsolutePath().equals(to.getAbsolutePath())) {
            System.err.println("Rename of " + from + " to " + to + " is a no-op.");
            return;
        }
        if (to.exists() && !(areSame(from, to) || tryHardToDelete(to))) {
            throw new IOException("Failed to delete " + to + " while trying to rename " + from);
        }
        File parent = to.getParentFile();
        if (parent != null && !parent.isDirectory()
            && !(parent.mkdirs() || parent.isDirectory())) {
            throw new IOException("Failed to create directory " + parent
                                  + " while trying to rename " + from);
        }
        if (!from.renameTo(to)) {
            copyFile(from, to);
            if (!tryHardToDelete(from)) {
                throw new IOException("Failed to delete " + from + " while trying to rename it.");
            }
        }
    }

    /**
     * Get the granularity of file timestamps. The choice is made based on OS, which is
     * incorrect--it should really be by filesystem. We do not have an easy way to probe for file
     * systems, however, so this heuristic gives us a decent default.
     *
     * @return the difference, in milliseconds, which two file timestamps must have in order for the
     *         two files to be considered to have different timestamps.
     */
    public long getFileTimestampGranularity() {
        if (ON_WIN9X) {
            return FAT_FILE_TIMESTAMP_GRANULARITY;
        }
        if (ON_WINDOWS) {
            return NTFS_FILE_TIMESTAMP_GRANULARITY;
        }
        if (ON_DOS) {
            return FAT_FILE_TIMESTAMP_GRANULARITY;
        }
        return UNIX_FILE_TIMESTAMP_GRANULARITY;
    }

    /**
     * test whether a file or directory exists, with an error in the
     * upper/lower case spelling of the name.
     * Using this method is only interesting on case insensitive file systems
     * (Windows).
     * <p>
     * It will return true only if 3 conditions are met:
     * </p>
     * <ul>
     *   <li>operating system is case insensitive</li>
     *   <li>file exists</li>
     *   <li>actual name from directory reading is different from the
     *       supplied argument</li>
     * </ul>
     * <p>
     * The purpose is to identify files or directories on case-insensitive
     * filesystems whose case is not what is expected.
     * </p>
     * Possibly to rename them afterwards to the desired upper/lowercase
     * combination.
     *
     * @param localFile file to test
     * @return true if the file exists and the case of the actual file
     *              is not the case of the parameter
     * @since Ant 1.7.1
     */
    public boolean hasErrorInCase(File localFile) {
        localFile = normalize(localFile.getAbsolutePath());
        if (!localFile.exists()) {
            return false;
        }
        final String localFileName = localFile.getName();
        FilenameFilter ff = (dir, name) -> name.equalsIgnoreCase(localFileName)
            && (!name.equals(localFileName));
        String[] names = localFile.getParentFile().list(ff);
        return names != null && names.length == 1;
    }

    /**
     * Returns true if the source is older than the dest.
     * If the dest file does not exist, then the test returns false; it is
     * implicitly not up do date.
     * @param source source file (should be the older).
     * @param dest dest file (should be the newer).
     * @param granularity an offset added to the source time.
     * @return true if the source is older than the dest after accounting
     *              for granularity.
     * @since Ant 1.6.3
     */
    public boolean isUpToDate(File source, File dest, long granularity) {
        //do a check for the destination file existing
        if (!dest.exists()) {
            //if it does not, then the file is not up to date.
            return false;
        }
        long sourceTime = source.lastModified();
        long destTime = dest.lastModified();
        return isUpToDate(sourceTime, destTime, granularity);
    }

    /**
     * Returns true if the source is older than the dest.
     * @param source source file (should be the older).
     * @param dest dest file (should be the newer).
     * @return true if the source is older than the dest, taking the granularity into account.
     * @since Ant 1.6.3
     */
    public boolean isUpToDate(File source, File dest) {
        return isUpToDate(source, dest, getFileTimestampGranularity());
    }

    /**
     * Compare two timestamps for being up to date using
     * the specified granularity.
     *
     * @param sourceTime timestamp of source file.
     * @param destTime timestamp of dest file.
     * @param granularity os/filesys granularity.
     * @return true if the dest file is considered up to date.
     */
    public boolean isUpToDate(long sourceTime, long destTime, long granularity) {
        return destTime != -1 && destTime >= sourceTime + granularity;
    }

    /**
     * Compare two timestamps for being up to date using the
     * current granularity.
     *
     * @param sourceTime  timestamp of source file.
     * @param destTime    timestamp of dest file.
     * @return true if the dest file is considered up to date.
     */
    public boolean isUpToDate(long sourceTime, long destTime) {
        return isUpToDate(sourceTime, destTime, getFileTimestampGranularity());
    }

    /**
     * Close a Writer without throwing any exception if something went wrong.
     * Do not attempt to close it if the argument is null.
     * @param device output writer, can be null.
     */
    public static void close(Writer device) {
        close((AutoCloseable) device);
    }

    /**
     * Close a Reader without throwing any exception if something went wrong.
     * Do not attempt to close it if the argument is null.
     *
     * @param device Reader, can be null.
     */
    public static void close(Reader device) {
        close((AutoCloseable) device);
    }

    /**
     * Close a stream without throwing any exception if something went wrong.
     * Do not attempt to close it if the argument is null.
     *
     * @param device stream, can be null.
     */
    public static void close(OutputStream device) {
        close((AutoCloseable) device);
    }

    /**
     * Close a stream without throwing any exception if something went wrong.
     * Do not attempt to close it if the argument is null.
     *
     * @param device stream, can be null.
     */
    public static void close(InputStream device) {
        close((AutoCloseable) device);
    }

    /**
     * Close a Channel without throwing any exception if something went wrong.
     * Do not attempt to close it if the argument is null.
     *
     * @param device channel, can be null.
     * @since Ant 1.8.0
     */
    public static void close(Channel device) {
        close((AutoCloseable) device);
    }

    /**
     * Closes an URLConnection if its concrete implementation provides
     * a way to close it that Ant knows of.
     *
     * @param conn connection, can be null
     * @since Ant 1.8.0
     */
    public static void close(URLConnection conn) {
        if (conn != null) {
            try {
                if (conn instanceof JarURLConnection) {
                    JarURLConnection juc = (JarURLConnection) conn;
                    JarFile jf = juc.getJarFile();
                    jf.close();
                } else if (conn instanceof HttpURLConnection) {
                    ((HttpURLConnection) conn).disconnect();
                }
            } catch (IOException exc) {
                //ignore
            }
        }
    }

    /**
     * Close an {@link AutoCloseable} without throwing any exception
     * if something went wrong.  Do not attempt to close it if the
     * argument is null.
     *
     * @param ac AutoCloseable, can be null.
     * @since Ant 1.10.0
     */
    public static void close(AutoCloseable ac) {
        if (null != ac) {
            try {
                ac.close();
            } catch (Exception e) {
                //ignore
            }
        }
    }

    /**
     * Delete the file with {@link File#delete()} if the argument is not null.
     * Do nothing on a null argument.
     * @param file file to delete.
     */
    public static void delete(File file) {
        if (file != null) {
            file.delete();
        }
    }

    /**
     * Accommodate Windows bug encountered in both Sun and IBM JDKs.
     * Others possible. If the delete does not work, call System.gc(),
     * wait a little and try again.
     *
     * @param f File
     * @return whether deletion was successful
     * @since Ant 1.8.0
     */
    public boolean tryHardToDelete(File f) {
        return tryHardToDelete(f, ON_WINDOWS);
    }

    /**
     * If delete does not work, call System.gc() if asked to, wait a
     * little and try again.
     *
     * @param f File
     * @param runGC boolean
     * @return whether deletion was successful
     * @since Ant 1.8.3
     */
    public boolean tryHardToDelete(File f, boolean runGC) {
        if (!f.delete()) {
            if (runGC) {
                System.gc();
            }
            try {
                Thread.sleep(DELETE_RETRY_SLEEP_MILLIS);
            } catch (InterruptedException ex) {
                // Ignore Exception
            }
            return f.delete();
        }
        return true;
    }

    /**
     * Calculates the relative path between two files.
     * <p>
     * Implementation note:<br>This function may throw an IOException if an I/O error occurs
     * because its use of the canonical pathname may require filesystem queries.
     * </p>
     *
     * @param fromFile the <code>File</code> to calculate the path from
     * @param toFile the <code>File</code> to calculate the path to
     * @return the relative path between the files
     * @throws Exception for undocumented reasons
     * @see File#getCanonicalPath()
     *
     * @since Ant 1.7
     */
    public static String getRelativePath(File fromFile, File toFile) throws Exception { //NOSONAR
        String fromPath = fromFile.getCanonicalPath();
        String toPath = toFile.getCanonicalPath();

        // build the path stack info to compare
        String[] fromPathStack = getPathStack(fromPath);
        String[] toPathStack = getPathStack(toPath);

        if (0 < toPathStack.length && 0 < fromPathStack.length) {
            if (!fromPathStack[0].equals(toPathStack[0])) {
                // not the same device (would be "" on Linux/Unix)
                return getPath(Arrays.asList(toPathStack));
            }
        } else {
            // no comparison possible
            return getPath(Arrays.asList(toPathStack));
        }

        // get index of parts which are equal
        int minLength = Math.min(fromPathStack.length, toPathStack.length);
        int same = 1;
        while (same < minLength && fromPathStack[same].equals(toPathStack[same])) {
            same++;
        }

        List<String> relativePathStack = new ArrayList<>();

        // if "from" part is longer, fill it up with ".."
        // to reach path which is equal to both paths
        for (int i = same; i < fromPathStack.length; i++) {
            relativePathStack.add("..");
        }

        // fill it up path with parts which were not equal
        relativePathStack.addAll(Arrays.asList(toPathStack).subList(same, toPathStack.length));

        return getPath(relativePathStack);
    }

    /**
     * Gets all names of the path as an array of <code>String</code>s.
     *
     * @param path to get names from
     * @return <code>String</code>s, never <code>null</code>
     *
     * @since Ant 1.7
     */
    public static String[] getPathStack(String path) {
        String normalizedPath = path.replace(File.separatorChar, '/');

        return normalizedPath.split("/");
    }

    /**
     * Gets path from a <code>List</code> of <code>String</code>s.
     *
     * @param pathStack <code>List</code> of <code>String</code>s to be concatenated as a path.
     * @return <code>String</code>, never <code>null</code>
     *
     * @since Ant 1.7
     */
    public static String getPath(List<String> pathStack) {
        // can safely use '/' because Windows understands '/' as separator
        return getPath(pathStack, '/');
    }

    /**
     * Gets path from a <code>List</code> of <code>String</code>s.
     *
     * @param pathStack <code>List</code> of <code>String</code>s to be concatenated as a path.
     * @param separatorChar <code>char</code> to be used as separator between names in path
     * @return <code>String</code>, never <code>null</code>
     *
     * @since Ant 1.7
     */
    public static String getPath(final List<String> pathStack, final char separatorChar) {
        return pathStack.stream().collect(Collectors.joining(Character.toString(separatorChar)));
    }

    /**
     * Get the default encoding.
     * This is done by opening an InputStreamReader on
     * a dummy InputStream and getting the encoding.
     * Could use System.getProperty("file.encoding"), but cannot
     * see where this is documented.
     * @return the default file encoding.
     */
    public String getDefaultEncoding() {
        InputStreamReader is = new InputStreamReader(
            new InputStream() { //NOSONAR
                @Override
                public int read() {
                    return -1;
                }
            });
        try {
            return is.getEncoding();
        } finally {
            close(is);
        }
    }

    /**
     * Opens a new OutputStream for the given Path.
     * @param path the path of the file
     * @param append whether to append to or a replace an existing file
     * @return a stream ready to write to the file
     * @throws IOException if stream creation fails
     * @since Ant 1.10.2
     */
    public static OutputStream newOutputStream(Path path, boolean append) throws IOException {
        if (append) {
            return Files.newOutputStream(path, StandardOpenOption.CREATE, StandardOpenOption.APPEND,
                StandardOpenOption.WRITE);
        } else {
            return Files.newOutputStream(path);
        }
    }

    /**
     * Tries to determine the case sensitivity of the filesystem corresponding to the
     * {@code path}. While doing so, this method might create a temporary file under
     * the directory represented by the {@code path}, if it's a directory or in the
     * parent directory of the {@code path}, if it's a file.
     * <p>
     * This method works on a best effort basis and will return an {@link Optional#empty()}
     * if it cannot determine the case sensitivity, either due to exception or for any other
     * reason.
     * </p>
     * @param path The path whose filesystem case sensitivity needs to be checked
     * @return Returns true if the filesystem corresponding to the passed {@code path}
     *          is case sensitive. Else returns false. If the case sensitivity
     *          cannot be determined for whatever reason, this method returns an
     *          {@link Optional#empty()}
     * @throws IllegalArgumentException If the passed path is null
     * @since Ant 1.10.6
     */
    public static Optional<Boolean> isCaseSensitiveFileSystem(final Path path) {
        if (path == null) {
            throw new IllegalArgumentException("Path cannot be null");
        }
        final String mixedCaseFileNamePrefix = "aNt";
        Path mixedCaseTmpFile = null;
        boolean caseSensitive;
        try {
            if (Files.isRegularFile(path)) {
                mixedCaseTmpFile = Files.createTempFile(path.getParent(), mixedCaseFileNamePrefix, null);
            } else if (Files.isDirectory(path)) {
                mixedCaseTmpFile = Files.createTempFile(path, mixedCaseFileNamePrefix, null);
            } else {
                // we can only do our tricks to figure out whether the filesystem is
                // case sensitive, only if the path is a directory or a file.
                // In other cases (like the path being non-existent), we don't
                // have a way to determine that detail
                return Optional.empty();
            }
            final Path lowerCasePath = Paths.get(mixedCaseTmpFile.toString().toLowerCase(Locale.US));
            try {
                caseSensitive = !Files.isSameFile(mixedCaseTmpFile, lowerCasePath);
            } catch (NoSuchFileException nsfe) {
                // a NSFE implies that the "lowerCasePath" file wasn't considered to be present
                // even if the different cased file exists. That effectively means this is a
                // case sensitive filesystem
                caseSensitive = true;
            }
        } catch (IOException ioe) {
            System.err.println("Could not determine the case sensitivity of the " +
                    "filesystem for path " + path + " due to " + ioe);
            return Optional.empty();
        } finally {
            // delete the tmp file
            if (mixedCaseTmpFile != null) {
                FileUtils.delete(mixedCaseTmpFile.toFile());
            }
        }
        return Optional.of(caseSensitive);
    }
}<|MERGE_RESOLUTION|>--- conflicted
+++ resolved
@@ -929,17 +929,12 @@
      *
      * @return a File reference to the new temporary file.
      * @since Ant 1.7.1
-     * @deprecated since Ant 1.9.15 use createTempFile(Project, String, String, File,
+     * @deprecated since Ant 1.10.8 use createTempFile(Project, String, String, File,
      * boolean, boolean) instead.
      */
+    @Deprecated
     public File createTempFile(String prefix, String suffix, File parentDir,
             boolean deleteOnExit, boolean createFile) {
-<<<<<<< HEAD
-        File result;
-        String parent = (parentDir == null)
-                ? System.getProperty("java.io.tmpdir")
-                : parentDir.getPath();
-=======
         return createTempFile(null, prefix, suffix, parentDir, deleteOnExit, createFile);
     }
 
@@ -971,7 +966,7 @@
      */
     public File createTempFile(final Project project, String prefix, String suffix,
             final File parentDir, final boolean deleteOnExit, final boolean createFile) {
-        File result = null;
+        File result;
         final String parent;
         if (parentDir != null) {
             parent = parentDir.getPath();
@@ -980,7 +975,6 @@
         } else {
             parent = System.getProperty("java.io.tmpdir");
         }
->>>>>>> 9c1f4d90
         if (prefix == null) {
             prefix = NULL_PLACEHOLDER;
         }
