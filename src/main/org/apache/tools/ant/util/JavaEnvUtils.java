--- conflicted
+++ resolved
@@ -542,19 +542,10 @@
      */
     public static File createVmsJavaOptionFile(String[] cmds)
             throws IOException {
-<<<<<<< HEAD
-        File script = FILE_UTILS.createTempFile("ANT", ".JAVA_OPTS", null, false, true);
+        File script = FILE_UTILS.createTempFile(null, "ANT", ".JAVA_OPTS", null, false, true);
         try (BufferedWriter out = new BufferedWriter(new FileWriter(script))) {
             for (String cmd : cmds) {
                 out.write(cmd);
-=======
-        File script = FILE_UTILS.createTempFile(null, "ANT", ".JAVA_OPTS", null, false, true);
-        BufferedWriter out = null;
-        try {
-            out = new BufferedWriter(new FileWriter(script));
-            for (int i = 0; i < cmds.length; i++) {
-                out.write(cmds[i]);
->>>>>>> 9c1f4d90
                 out.newLine();
             }
         }
