/*
 *  Licensed to the Apache Software Foundation (ASF) under one or more
 *  contributor license agreements.  See the NOTICE file distributed with
 *  this work for additional information regarding copyright ownership.
 *  The ASF licenses this file to You under the Apache License, Version 2.0
 *  (the "License"); you may not use this file except in compliance with
 *  the License.  You may obtain a copy of the License at
 *
 *      http://www.apache.org/licenses/LICENSE-2.0
 *
 *  Unless required by applicable law or agreed to in writing, software
 *  distributed under the License is distributed on an "AS IS" BASIS,
 *  WITHOUT WARRANTIES OR CONDITIONS OF ANY KIND, either express or implied.
 *  See the License for the specific language governing permissions and
 *  limitations under the License.
 *
 */
package org.apache.tools.ant.util;

import java.io.BufferedWriter;
import java.io.File;
import java.io.FileWriter;
import java.io.IOException;
import java.util.Vector;

import org.apache.tools.ant.taskdefs.condition.Os;

/**
 * A set of helper methods related to locating executables or checking
 * conditions of a given Java installation.
 *
 * <p>Starting with Java 10 we've stopped adding <code>JAVA_</code>
 * and <code>VERSION_</code> attributes for new major version numbers
 * of the JVM.</p>
 *
 * @since Ant 1.5
 */
public final class JavaEnvUtils {

    private JavaEnvUtils() {
    }

    /** Are we on a DOS-based system */
    private static final boolean IS_DOS = Os.isFamily("dos");
    /** Are we on Novell NetWare */
    private static final boolean IS_NETWARE = Os.isName("netware");
    /** Are we on AIX */
    private static final boolean IS_AIX = Os.isName("aix");

    /** shortcut for System.getProperty("java.home") */
    private static final String JAVA_HOME = System.getProperty("java.home");

    /** FileUtils instance for path normalization */
    private static final FileUtils FILE_UTILS = FileUtils.getFileUtils();

    /** Version of currently running VM. */
    private static String javaVersion;

    /** floating version of the JVM */
    private static int javaVersionNumber;

    /** Version of currently running VM. */
    private static final DeweyDecimal parsedJavaVersion;

    /** Version constant for Java 1.0 */
    public static final String JAVA_1_0 = "1.0";
    /** Number Version constant for Java 1.0 */
    public static final int VERSION_1_0 = 10;

    /** Version constant for Java 1.1 */
    public static final String JAVA_1_1 = "1.1";
    /** Number Version constant for Java 1.1 */
    public static final int VERSION_1_1 = 11;

    /** Version constant for Java 1.2 */
    public static final String JAVA_1_2 = "1.2";
    /** Number Version constant for Java 1.2 */
    public static final int VERSION_1_2 = 12;

    /** Version constant for Java 1.3 */
    public static final String JAVA_1_3 = "1.3";
    /** Number Version constant for Java 1.3 */
    public static final int VERSION_1_3 = 13;

    /** Version constant for Java 1.4 */
    public static final String JAVA_1_4 = "1.4";
    /** Number Version constant for Java 1.4 */
    public static final int VERSION_1_4 = 14;

    /** Version constant for Java 1.5 */
    public static final String JAVA_1_5 = "1.5";
    /** Number Version constant for Java 1.5 */
    public static final int VERSION_1_5 = 15;

    /** Version constant for Java 1.6 */
    public static final String JAVA_1_6 = "1.6";
    /** Number Version constant for Java 1.6 */
    public static final int VERSION_1_6 = 16;

    /** Version constant for Java 1.7 */
    public static final String JAVA_1_7 = "1.7";
    /** Number Version constant for Java 1.7 */
    public static final int VERSION_1_7 = 17;

    /** Version constant for Java 1.8 */
    public static final String JAVA_1_8 = "1.8";
    /** Number Version constant for Java 1.8 */
    public static final int VERSION_1_8 = 18;

    /**
     * Version constant for Java 1.9
     * @deprecated use #JAVA_9 instead
     */
    public static final String JAVA_1_9 = "1.9";
    /**
     * Number Version constant for Java 1.9
     * @deprecated use #VERSION_9 instead
     */
    public static final int VERSION_1_9 = 19;

    /**
     * Version constant for Java 9
     * @since Ant 1.9.8
     */
    public static final String JAVA_9 = "9";
    /**
     * Number Version constant for Java 9
     * @since Ant 1.9.8
     */
    public static final int VERSION_9 = 90;

    /** Whether this is the Kaffe VM */
    private static boolean kaffeDetected;

    /** Wheter this is a GNU Classpath based VM */
    private static boolean classpathDetected;

    /** Whether this is the GNU VM (gcj/gij) */
    private static boolean gijDetected;

    /** Whether this is Apache Harmony */
    private static boolean harmonyDetected;

    /** array of packages in the runtime */
    private static Vector<String> jrePackages;


    static {

        // Determine the Java version by looking at available classes
        // java.net.Proxy was introduced in JDK 1.5
        // java.lang.CharSequence was introduced in JDK 1.4
        // java.lang.StrictMath was introduced in JDK 1.3
        // java.lang.ThreadLocal was introduced in JDK 1.2
        // java.lang.Void was introduced in JDK 1.1
        // Count up version until a NoClassDefFoundError ends the try

        try {
            javaVersion = JAVA_1_0;
            javaVersionNumber = VERSION_1_0;
            Class.forName("java.lang.Void");
            javaVersion = JAVA_1_1;
            javaVersionNumber++;
            Class.forName("java.lang.ThreadLocal");
            javaVersion = JAVA_1_2;
            javaVersionNumber++;
            Class.forName("java.lang.StrictMath");
            javaVersion = JAVA_1_3;
            javaVersionNumber++;
            Class.forName("java.lang.CharSequence");
            javaVersion = JAVA_1_4;
            javaVersionNumber++;
            Class.forName("java.net.Proxy");
            javaVersion = JAVA_1_5;
            javaVersionNumber++;
            Class.forName("java.net.CookieStore");
            javaVersion = JAVA_1_6;
            javaVersionNumber++;
            Class.forName("java.nio.file.FileSystem");
            javaVersion = JAVA_1_7;
            javaVersionNumber++;
            Class.forName("java.lang.reflect.Executable");
            javaVersion = JAVA_1_8;
            javaVersionNumber++;
            Class.forName("java.lang.module.ModuleDescriptor");
            javaVersion = JAVA_9;
            javaVersionNumber = VERSION_9;
            // at least Java9 and this should properly support the purely numeric version property
            String v = System.getProperty("java.specification.version");
            javaVersionNumber = Integer.parseInt(v) * 10;
            javaVersion = v;
        } catch (Throwable t) {
            // swallow as we've hit the max class version that
            // we have
        }
        parsedJavaVersion = new DeweyDecimal(javaVersion);
        kaffeDetected = false;
        try {
            Class.forName("kaffe.util.NotImplemented");
            kaffeDetected = true;
        } catch (Throwable t) {
            // swallow as this simply doesn't seem to be Kaffe
        }
        classpathDetected = false;
        try {
            Class.forName("gnu.classpath.Configuration");
            classpathDetected = true;
        } catch (Throwable t) {
            // swallow as this simply doesn't seem to be GNU classpath based.
        }
        gijDetected = false;
        try {
            Class.forName("gnu.gcj.Core");
            gijDetected = true;
        } catch (Throwable t) {
            // swallow as this simply doesn't seem to be gcj/gij
        }
        harmonyDetected = false;
        try {
            Class.forName("org.apache.harmony.luni.util.Base64");
            harmonyDetected = true;
        } catch (Throwable t) {
            // swallow as this simply doesn't seem to be Apache Harmony
        }
    }

    /**
     * Returns the version of Java this class is running under.
     *
     * <p>Up until Java 8 Java version numbers were 1.VERSION -
     * e.g. 1.8.x for Java 8, starting with Java 9 it became 9.x.</p>
     *
     * @return the version of Java as a String, e.g. "1.6" or "9"
     */
    public static String getJavaVersion() {
        return javaVersion;
    }


    /**
     * Returns the version of Java this class is running under.
     * <p>This number can be used for comparisons.</p>
     * @return the version of Java as a number 10x the major/minor,
     * e.g Java1.5 has a value of 15 and Java9 the value 90 - major
     * will be 1 for all versions of Java prior to Java 9, minor will
     * be 0 for all versions of Java starting with Java 9.
     * @deprecated use #getParsedJavaVersion instead
     */
    public static int getJavaVersionNumber() {
        return javaVersionNumber;
    }

    /**
     * Returns the version of Java this class is running under.
     * <p>This number can be used for comparisons.</p>
     * @return the version of Java as major.minor, e.g Java1.5 has a
     * value of 1.5 and Java9 the value 9 - major will be 1 for all
     * versions of Java prior to Java 9, minor will be 0 for all
     * versions of Java starting with Java 9.
     */
    public static DeweyDecimal getParsedJavaVersion() {
        return parsedJavaVersion;
    }

    /**
     * Compares the current Java version to the passed in String -
     * assumes the argument is one of the constants defined in this
     * class.
     * Note that Ant now requires JDK 1.8+ so {@link #JAVA_1_0} through
     * {@link #JAVA_1_7} need no longer be tested for.
     * @param version the version to check against the current version.
     * @return true if the version of Java is the same as the given version.
     * @since Ant 1.5
     */
    public static boolean isJavaVersion(String version) {
        return javaVersion.equals(version)
            || (javaVersion.equals(JAVA_9) && JAVA_1_9.equals(version));
    }

    /**
     * Compares the current Java version to the passed in String -
     * assumes the argument is one of the constants defined in this
     * class.
     * Note that Ant now requires JDK 1.8+ so {@link #JAVA_1_0} through
     * {@link #JAVA_1_7} need no longer be tested for.
     * @param version the version to check against the current version.
     * @return true if the version of Java is the same or higher than the
     * given version.
     * @since Ant 1.7
     */
    public static boolean isAtLeastJavaVersion(String version) {
        return parsedJavaVersion.compareTo(new DeweyDecimal(version)) >= 0;
    }

    /**
     * Checks whether the current Java VM is Kaffe.
     * @return true if the current Java VM is Kaffe.
     * @since Ant 1.6.3
     * @see <a href="http://www.kaffe.org/">http://www.kaffe.org/</a>
     */
    public static boolean isKaffe() {
        return kaffeDetected;
    }

    /**
     * Checks whether the current Java VM is GNU Classpath
     * @since Ant 1.9.1
     * @return true if the version of Java is GNU Classpath
     */
    public static boolean isClasspathBased() {
        return classpathDetected;
    }

    /**
     * Checks whether the current Java VM is the GNU interpreter gij
     * or we are running in a gcj precompiled binary.
     * @since Ant 1.8.2
     * @return true if the current Java VM is gcj/gij.
     */
    public static boolean isGij() {
        return gijDetected;
    }

    /**
     * Checks whether the current VM is Apache Harmony.
     * @since Ant 1.8.2
     * @return true if the current VM is Apache Harmony.
     */
    public static boolean isApacheHarmony() {
        return harmonyDetected;
    }

    /**
     * Finds an executable that is part of a JRE installation based on
     * the java.home system property.
     *
     * <p><code>java</code>, <code>keytool</code>,
     * <code>policytool</code>, <code>orbd</code>, <code>rmid</code>,
     * <code>rmiregistry</code>, <code>servertool</code> and
     * <code>tnameserv</code> are JRE executables on Sun based
     * JRE's.</p>
     *
     * <p>You typically find them in <code>JAVA_HOME/jre/bin</code> if
     * <code>JAVA_HOME</code> points to your JDK installation.  JDK
     * &lt; 1.2 has them in the same directory as the JDK
     * executables.</p>
     * @param command the java executable to find.
     * @return the path to the command.
     * @since Ant 1.5
     */
    public static String getJreExecutable(String command) {
        if (IS_NETWARE) {
            // Extrapolating from:
            // "NetWare may have a "java" in that directory, but 99% of
            // the time, you don't want to execute it" -- Jeff Tulley
            // <JTULLEY@novell.com>
            return command;
        }

        File jExecutable = null;

        if (IS_AIX) {
            // On IBM's JDK 1.2 the directory layout is different, 1.3 follows
            // Sun's layout.
            jExecutable = findInDir(JAVA_HOME + "/sh", command);
        }

        if (jExecutable == null) {
            jExecutable = findInDir(JAVA_HOME + "/bin", command);
        }

        if (jExecutable != null) {
            return jExecutable.getAbsolutePath();
        } else {
            // Unfortunately on Windows java.home doesn't always refer
            // to the correct location, so we need to fall back to
            // assuming java is somewhere on the PATH.
            return addExtension(command);
        }
    }

    /**
     * Finds an executable that is part of a JDK installation based on
     * the java.home system property.
     *
     * <p>You typically find them in <code>JAVA_HOME/bin</code> if
     * <code>JAVA_HOME</code> points to your JDK installation.</p>
     * @param command the java executable to find.
     * @return the path to the command.
     * @since Ant 1.5
     */
    public static String getJdkExecutable(String command) {
        if (IS_NETWARE) {
            // Extrapolating from:
            // "NetWare may have a "java" in that directory, but 99% of
            // the time, you don't want to execute it" -- Jeff Tulley
            // <JTULLEY@novell.com>
            return command;
        }

        File jExecutable = null;

        if (IS_AIX) {
            // On IBM's JDK 1.2 the directory layout is different, 1.3 follows
            // Sun's layout.
            jExecutable = findInDir(JAVA_HOME + "/../sh", command);
        }

        if (jExecutable == null) {
            jExecutable = findInDir(JAVA_HOME + "/../bin", command);
        }

        if (jExecutable != null) {
            return jExecutable.getAbsolutePath();
        } else {
            // fall back to JRE bin directory, also catches JDK 1.0 and 1.1
            // where java.home points to the root of the JDK and Mac OS X where
            // the whole directory layout is different from Sun's
            // and also catches JDK 9 (and probably later) which
            // merged JDK and JRE dirs
            return getJreExecutable(command);
        }
    }

    /**
     * Adds a system specific extension to the name of an executable.
     *
     * @since Ant 1.5
     */
    private static String addExtension(String command) {
        // This is the most common extension case - exe for windows and OS/2,
        // nothing for *nix.
        return command + (IS_DOS ? ".exe" : "");
    }

    /**
     * Look for an executable in a given directory.
     *
     * @return null if the executable cannot be found.
     */
    private static File findInDir(String dirName, String commandName) {
        File dir = FILE_UTILS.normalize(dirName);
        File executable = null;
        if (dir.exists()) {
            executable = new File(dir, addExtension(commandName));
            if (!executable.exists()) {
                executable = null;
            }
        }
        return executable;
    }

    /**
     * demand creation of the package list.
     * When you add a new package, add a new test below.
     */

    private static void buildJrePackages() {
<<<<<<< HEAD
        jrePackages = new Vector<>();
        switch(javaVersionNumber) {
            case VERSION_9:
            case VERSION_1_8:
            case VERSION_1_7:
                jrePackages.addElement("jdk");
                // fall through
            case VERSION_1_6:
            case VERSION_1_5:
                //In Java1.5, the apache stuff moved.
                jrePackages.addElement("com.sun.org.apache");
                //fall through.
            case VERSION_1_4:
                if (javaVersionNumber == VERSION_1_4) {
                    jrePackages.addElement("org.apache.crimson");
                    jrePackages.addElement("org.apache.xalan");
                    jrePackages.addElement("org.apache.xml");
                    jrePackages.addElement("org.apache.xpath");
                }
                jrePackages.addElement("org.ietf.jgss");
                jrePackages.addElement("org.w3c.dom");
                jrePackages.addElement("org.xml.sax");
                // fall through
            case VERSION_1_3:
                jrePackages.addElement("org.omg");
                jrePackages.addElement("com.sun.corba");
                jrePackages.addElement("com.sun.jndi");
                jrePackages.addElement("com.sun.media");
                jrePackages.addElement("com.sun.naming");
                jrePackages.addElement("com.sun.org.omg");
                jrePackages.addElement("com.sun.rmi");
                jrePackages.addElement("sunw.io");
                jrePackages.addElement("sunw.util");
                // fall through
            case VERSION_1_2:
                jrePackages.addElement("com.sun.java");
                jrePackages.addElement("com.sun.image");
                // are there any here that we forgot?
                // fall through
            case VERSION_1_1:
            default:
                //things like sun.reflection, sun.misc, sun.net
                jrePackages.addElement("sun");
                jrePackages.addElement("java");
                jrePackages.addElement("javax");
                break;
=======
        jrePackages = new Vector<String>();
        if (isAtLeastJavaVersion(JAVA_1_1)) {
            //things like sun.reflection, sun.misc, sun.net
            jrePackages.addElement("sun");
            jrePackages.addElement("java");
            jrePackages.addElement("javax");
        }
        if (isAtLeastJavaVersion(JAVA_1_2)) {
            jrePackages.addElement("com.sun.java");
            jrePackages.addElement("com.sun.image");
            // are there any here that we forgot?
        }
        if (isAtLeastJavaVersion(JAVA_1_3)) {
            jrePackages.addElement("org.omg");
            jrePackages.addElement("com.sun.corba");
            jrePackages.addElement("com.sun.jndi");
            jrePackages.addElement("com.sun.media");
            jrePackages.addElement("com.sun.naming");
            jrePackages.addElement("com.sun.org.omg");
            jrePackages.addElement("com.sun.rmi");
            jrePackages.addElement("sunw.io");
            jrePackages.addElement("sunw.util");
        }
        if (isAtLeastJavaVersion(JAVA_1_4)) {
            if (javaVersionNumber == VERSION_1_4) {
                jrePackages.addElement("org.apache.crimson");
                jrePackages.addElement("org.apache.xalan");
                jrePackages.addElement("org.apache.xml");
                jrePackages.addElement("org.apache.xpath");
            }
            jrePackages.addElement("org.ietf.jgss");
            jrePackages.addElement("org.w3c.dom");
            jrePackages.addElement("org.xml.sax");
        }
        if (isAtLeastJavaVersion(JAVA_1_5)) {
            //In Java1.5, the apache stuff moved.
            jrePackages.addElement("com.sun.org.apache");
        }
        if (isAtLeastJavaVersion(JAVA_1_7)) {
            jrePackages.addElement("jdk");
>>>>>>> bd0759d9
        }
    }

    /**
     * Testing helper method; kept here for unification of changes.
     * @return a list of test classes depending on the java version.
     */
    public static Vector<String> getJrePackageTestCases() {
        Vector<String> tests = new Vector<>();
        tests.addElement("java.lang.Object");
        if (isAtLeastJavaVersion(JAVA_1_1)) {
            //things like sun.reflection, sun.misc, sun.net
            tests.addElement("sun.reflect.SerializationConstructorAccessorImpl");
            tests.addElement("sun.net.www.http.HttpClient");
            tests.addElement("sun.audio.AudioPlayer");
        }
        if (isAtLeastJavaVersion(JAVA_1_2)) {
            tests.addElement("javax.accessibility.Accessible");
            tests.addElement("sun.misc.BASE64Encoder");
            tests.addElement("com.sun.image.codec.jpeg.JPEGCodec");
        }
        if (isAtLeastJavaVersion(JAVA_1_3)) {
            tests.addElement("org.omg.CORBA.Any");
            tests.addElement("com.sun.corba.se.internal.corba.AnyImpl");
            tests.addElement("com.sun.jndi.ldap.LdapURL");
            tests.addElement("com.sun.media.sound.Printer");
            tests.addElement("com.sun.naming.internal.VersionHelper");
            tests.addElement("com.sun.org.omg.CORBA.Initializer");
            tests.addElement("sunw.io.Serializable");
            tests.addElement("sunw.util.EventListener");
        }
        if (isAtLeastJavaVersion(JAVA_1_4)) {
            tests.addElement("sun.audio.AudioPlayer");
            if (javaVersionNumber == VERSION_1_4) {
                // only for 1.4, not for higher versions
                tests.addElement("org.apache.crimson.parser.ContentModel");
                tests.addElement("org.apache.xalan.processor.ProcessorImport");
                tests.addElement("org.apache.xml.utils.URI");
                tests.addElement("org.apache.xpath.XPathFactory");
            }
            tests.addElement("org.ietf.jgss.Oid");
            tests.addElement("org.w3c.dom.Attr");
            tests.addElement("org.xml.sax.XMLReader");
        }
        if (isAtLeastJavaVersion(JAVA_1_5)) {
            tests.addElement(
                "com.sun.org.apache.xerces.internal.jaxp.datatype.DatatypeFactoryImpl");
        }
        if (isAtLeastJavaVersion(JAVA_1_7)) {
            tests.addElement("jdk.net.Sockets");
        }
        return tests;
    }
    /**
     * get a vector of strings of packages built into
     * that platforms runtime jar(s)
     * @return list of packages.
     */
    public static Vector<String> getJrePackages() {
        if (jrePackages == null) {
            buildJrePackages();
        }
        return jrePackages;
    }

    /**
     *
     * Writes the command into a temporary DCL script and returns the
     * corresponding File object.
     * It is the job of the caller to delete the file on exit.
     * @param cmd the command.
     * @return the file containing the command.
     * @throws IOException if there is an error writing to the file.
     */
    public static File createVmsJavaOptionFile(String[] cmd)
            throws IOException {
        File script = FILE_UTILS.createTempFile("ANT", ".JAVA_OPTS", null, false, true);
        try (BufferedWriter out = new BufferedWriter(new FileWriter(script))) {
            for (int i = 0; i < cmd.length; i++) {
                out.write(cmd[i]);
                out.newLine();
            }
        }
        return script;
    }

    /**
     * Return the value of ${java.home}
     * @return the java home value.
     */
    public static String getJavaHome() {
        return JAVA_HOME;
    }
}<|MERGE_RESOLUTION|>--- conflicted
+++ resolved
@@ -456,54 +456,6 @@
      */
 
     private static void buildJrePackages() {
-<<<<<<< HEAD
-        jrePackages = new Vector<>();
-        switch(javaVersionNumber) {
-            case VERSION_9:
-            case VERSION_1_8:
-            case VERSION_1_7:
-                jrePackages.addElement("jdk");
-                // fall through
-            case VERSION_1_6:
-            case VERSION_1_5:
-                //In Java1.5, the apache stuff moved.
-                jrePackages.addElement("com.sun.org.apache");
-                //fall through.
-            case VERSION_1_4:
-                if (javaVersionNumber == VERSION_1_4) {
-                    jrePackages.addElement("org.apache.crimson");
-                    jrePackages.addElement("org.apache.xalan");
-                    jrePackages.addElement("org.apache.xml");
-                    jrePackages.addElement("org.apache.xpath");
-                }
-                jrePackages.addElement("org.ietf.jgss");
-                jrePackages.addElement("org.w3c.dom");
-                jrePackages.addElement("org.xml.sax");
-                // fall through
-            case VERSION_1_3:
-                jrePackages.addElement("org.omg");
-                jrePackages.addElement("com.sun.corba");
-                jrePackages.addElement("com.sun.jndi");
-                jrePackages.addElement("com.sun.media");
-                jrePackages.addElement("com.sun.naming");
-                jrePackages.addElement("com.sun.org.omg");
-                jrePackages.addElement("com.sun.rmi");
-                jrePackages.addElement("sunw.io");
-                jrePackages.addElement("sunw.util");
-                // fall through
-            case VERSION_1_2:
-                jrePackages.addElement("com.sun.java");
-                jrePackages.addElement("com.sun.image");
-                // are there any here that we forgot?
-                // fall through
-            case VERSION_1_1:
-            default:
-                //things like sun.reflection, sun.misc, sun.net
-                jrePackages.addElement("sun");
-                jrePackages.addElement("java");
-                jrePackages.addElement("javax");
-                break;
-=======
         jrePackages = new Vector<String>();
         if (isAtLeastJavaVersion(JAVA_1_1)) {
             //things like sun.reflection, sun.misc, sun.net
@@ -544,7 +496,6 @@
         }
         if (isAtLeastJavaVersion(JAVA_1_7)) {
             jrePackages.addElement("jdk");
->>>>>>> bd0759d9
         }
     }
 
