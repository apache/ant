/*
 *  Licensed to the Apache Software Foundation (ASF) under one or more
 *  contributor license agreements.  See the NOTICE file distributed with
 *  this work for additional information regarding copyright ownership.
 *  The ASF licenses this file to You under the Apache License, Version 2.0
 *  (the "License"); you may not use this file except in compliance with
 *  the License.  You may obtain a copy of the License at
 *
 *      https://www.apache.org/licenses/LICENSE-2.0
 *
 *  Unless required by applicable law or agreed to in writing, software
 *  distributed under the License is distributed on an "AS IS" BASIS,
 *  WITHOUT WARRANTIES OR CONDITIONS OF ANY KIND, either express or implied.
 *  See the License for the specific language governing permissions and
 *  limitations under the License.
 *
 */

package org.apache.tools.ant.taskdefs;

import java.io.File;
import java.io.IOException;
import java.io.OutputStream;
import java.nio.charset.StandardCharsets;
import java.nio.file.Files;
import java.util.ArrayList;
import java.util.Collection;
import java.util.HashMap;
import java.util.List;
import java.util.Map;
import java.util.TreeMap;

import org.apache.tools.ant.BuildException;
import org.apache.tools.ant.DirectoryScanner;
import org.apache.tools.ant.MagicNames;
import org.apache.tools.ant.Project;
import org.apache.tools.ant.taskdefs.compilers.CompilerAdapter;
import org.apache.tools.ant.taskdefs.compilers.CompilerAdapterExtension;
import org.apache.tools.ant.taskdefs.compilers.CompilerAdapterFactory;
import org.apache.tools.ant.types.Path;
import org.apache.tools.ant.types.Reference;
import org.apache.tools.ant.util.FileUtils;
import org.apache.tools.ant.util.GlobPatternMapper;
import org.apache.tools.ant.util.JavaEnvUtils;
import org.apache.tools.ant.util.SourceFileScanner;
import org.apache.tools.ant.util.facade.FacadeTaskHelper;

/**
 * Compiles Java source files. This task can take the following
 * arguments:
 * <ul>
 * <li>sourcedir
 * <li>destdir
 * <li>deprecation
 * <li>classpath
 * <li>bootclasspath
 * <li>extdirs
 * <li>optimize
 * <li>debug
 * <li>encoding
 * <li>target
 * <li>depend
 * <li>verbose
 * <li>failonerror
 * <li>includeantruntime
 * <li>includejavaruntime
 * <li>source
 * <li>compiler
 * <li>release
 * </ul>
 * Of these arguments, the <b>sourcedir</b> and <b>destdir</b> are required.
 * <p>
 * When this task executes, it will recursively scan the sourcedir and
 * destdir looking for Java source files to compile. This task makes its
 * compile decision based on timestamp.
 *
 *
 * @since Ant 1.1
 *
 * @ant.task category="java"
 */

public class Javac extends MatchingTask {

    private static final String FAIL_MSG
        = "Compile failed; see the compiler error output for details.";

<<<<<<< HEAD
    private static final String JAVAC10_PLUS = "javac10+";
    private static final String JAVAC9 = "javac9";
    private static final String JAVAC9_ALIAS = "javac1.9";
    private static final String JAVAC1_8 = "javac1.8";
    private static final String JAVAC1_7 = "javac1.7";
    private static final String JAVAC1_6 = "javac1.6";
    private static final String JAVAC1_5 = "javac1.5";
    private static final String JAVAC1_4 = "javac1.4";
    private static final String JAVAC1_3 = "javac1.3";
    private static final String JAVAC1_2 = "javac1.2";
    private static final String JAVAC1_1 = "javac1.1";
    private static final String MODERN = "modern";
    private static final String CLASSIC = "classic";
    private static final String EXTJAVAC = "extJavac";

=======
>>>>>>> e5e0019a
    private static final char GROUP_START_MARK = '{';   //modulesourcepath group start character
    private static final char GROUP_END_MARK = '}';   //modulesourcepath group end character
    private static final char GROUP_SEP_MARK = ',';   //modulesourcepath group element separator character
    private static final String MODULE_MARKER = "*";    //modulesourcepath module name marker

    private static final FileUtils FILE_UTILS = FileUtils.getFileUtils();

    private Path src;
    private File destDir;
    private File nativeHeaderDir;
    private Path compileClasspath;
    private Path modulepath;
    private Path upgrademodulepath;
    private Path compileSourcepath;
    private Path moduleSourcepath;
    private String encoding;
    private boolean debug = false;
    private boolean optimize = false;
    private boolean deprecation = false;
    private boolean depend = false;
    private boolean verbose = false;
    private String targetAttribute;
    private String release;
    private Path bootclasspath;
    private Path extdirs;
    private Boolean includeAntRuntime;
    private boolean includeJavaRuntime = false;
    private boolean fork = false;
    private String forkedExecutable = null;
    private boolean nowarn = false;
    private String memoryInitialSize;
    private String memoryMaximumSize;
    private FacadeTaskHelper facade = null;

    // CheckStyle:VisibilityModifier OFF - bc
    protected boolean failOnError = true;
    protected boolean listFiles = false;
    protected File[] compileList = new File[0];
    private Map<String, Long> packageInfos = new HashMap<>();
    // CheckStyle:VisibilityModifier ON

    private String source;
    private String debugLevel;
    private File tmpDir;
    private String updatedProperty;
    private String errorProperty;
    private boolean taskSuccess = true; // assume the best
    private boolean includeDestClasses = true;
    private CompilerAdapter nestedAdapter = null;

    private boolean createMissingPackageInfoClass = true;

    /**
     * Javac task for compilation of Java files.
     */
    public Javac() {
        facade = new FacadeTaskHelper(assumedJavaVersion());
    }

    private String assumedJavaVersion() {
<<<<<<< HEAD
        if (JavaEnvUtils.isJavaVersion(JavaEnvUtils.JAVA_1_8)) {
            return JAVAC1_8;
        }
        if (JavaEnvUtils.isJavaVersion(JavaEnvUtils.JAVA_9)) {
            return JAVAC9;
=======
        if (JavaEnvUtils.isJavaVersion(JavaEnvUtils.JAVA_1_4)) {
            return CompilerAdapterFactory.COMPILER_JAVAC_1_4;
        } else if (JavaEnvUtils.isJavaVersion(JavaEnvUtils.JAVA_1_5)) {
            return CompilerAdapterFactory.COMPILER_JAVAC_1_5;
        } else if (JavaEnvUtils.isJavaVersion(JavaEnvUtils.JAVA_1_6)) {
            return CompilerAdapterFactory.COMPILER_JAVAC_1_6;
        } else if (JavaEnvUtils.isJavaVersion(JavaEnvUtils.JAVA_1_7)) {
            return CompilerAdapterFactory.COMPILER_JAVAC_1_7;
        } else if (JavaEnvUtils.isJavaVersion(JavaEnvUtils.JAVA_1_8)) {
            return CompilerAdapterFactory.COMPILER_JAVAC_1_8;
        } else if (JavaEnvUtils.isAtLeastJavaVersion("10")) {
            return CompilerAdapterFactory.COMPILER_JAVAC_10_PLUS;
        } else if (JavaEnvUtils.isJavaVersion(JavaEnvUtils.JAVA_9)) {
            return CompilerAdapterFactory.COMPILER_JAVAC_9;
        } else {
            return CompilerAdapterFactory.COMPILER_CLASSIC;
>>>>>>> e5e0019a
        }
        if (JavaEnvUtils.isAtLeastJavaVersion(JavaEnvUtils.JAVA_10)) {
            return JAVAC10_PLUS;
        }
        return MODERN; // as we are assumed to be 1.8+ and classic refers to the really old ones,  default to modern
    }

    /**
     * Get the value of debugLevel.
     * @return value of debugLevel.
     */
    public String getDebugLevel() {
        return debugLevel;
    }

    /**
     * Keyword list to be appended to the -g command-line switch.
     *
     * This will be ignored by all implementations except modern
     * and classic(ver &gt;= 1.2). Legal values are none or a
     * comma-separated list of the following keywords: lines, vars,
     * and source. If debuglevel is not specified, by default, :none
     * will be appended to -g. If debug is not turned on, this attribute
     * will be ignored.
     *
     * @param v  Value to assign to debugLevel.
     */
    public void setDebugLevel(final String  v) {
        this.debugLevel = v;
    }

    /**
     * Get the value of source.
     * @return value of source.
     */
    public String getSource() {
        return source != null
            ? source : getProject().getProperty(MagicNames.BUILD_JAVAC_SOURCE);
    }

    /**
     * Value of the -source command-line switch; will be ignored by
     * all implementations except modern, jikes and gcj (gcj uses
     * -fsource).
     *
     * <p>If you use this attribute together with jikes or gcj, you
     * must make sure that your version of jikes supports the -source
     * switch.</p>
     *
     * <p>Legal values are 1.3, 1.4, 1.5, 1.6, 1.7, 1.8, 1.9, and any integral number bigger than 4
     * - by default, no -source argument will be used at all.</p>
     *
     * @param v  Value to assign to source.
     */
    public void setSource(final String  v) {
        this.source = v;
    }

    /**
     * Adds a path for source compilation.
     *
     * @return a nested src element.
     */
    public Path createSrc() {
        if (src == null) {
            src = new Path(getProject());
        }
        return src.createPath();
    }

    /**
     * Recreate src.
     *
     * @return a nested src element.
     */
    protected Path recreateSrc() {
        src = null;
        return createSrc();
    }

    /**
     * Set the source directories to find the source Java files.
     * @param srcDir the source directories as a path
     */
    public void setSrcdir(final Path srcDir) {
        if (src == null) {
            src = srcDir;
        } else {
            src.append(srcDir);
        }
    }

    /**
     * Gets the source dirs to find the source java files.
     * @return the source directories as a path
     */
    public Path getSrcdir() {
        return src;
    }

    /**
     * Set the destination directory into which the Java source
     * files should be compiled.
     * @param destDir the destination director
     */
    public void setDestdir(final File destDir) {
        this.destDir = destDir;
    }

    /**
     * Gets the destination directory into which the java source files
     * should be compiled.
     * @return the destination directory
     */
    public File getDestdir() {
        return destDir;
    }

    /**
     * Set the destination directory into which the generated native
     * header files should be placed.
     * @param nhDir where to place generated native header files
     * @since Ant 1.9.8
     */
    public void setNativeHeaderDir(final File nhDir) {
        this.nativeHeaderDir = nhDir;
    }

    /**
     * Gets the destination directory into which the generated native
     * header files should be placed.
     * @return where to place generated native header files
     * @since Ant 1.9.8
     */
    public File getNativeHeaderDir() {
        return nativeHeaderDir;
    }

    /**
     * Set the sourcepath to be used for this compilation.
     * @param sourcepath the source path
     */
    public void setSourcepath(final Path sourcepath) {
        if (compileSourcepath == null) {
            compileSourcepath = sourcepath;
        } else {
            compileSourcepath.append(sourcepath);
        }
    }

    /**
     * Gets the sourcepath to be used for this compilation.
     * @return the source path
     */
    public Path getSourcepath() {
        return compileSourcepath;
    }

    /**
     * Adds a path to sourcepath.
     * @return a sourcepath to be configured
     */
    public Path createSourcepath() {
        if (compileSourcepath == null) {
            compileSourcepath = new Path(getProject());
        }
        return compileSourcepath.createPath();
    }

    /**
     * Adds a reference to a source path defined elsewhere.
     * @param r a reference to a source path
     */
    public void setSourcepathRef(final Reference r) {
        createSourcepath().setRefid(r);
    }

    /**
     * Set the modulesourcepath to be used for this compilation.
     * @param msp  the modulesourcepath
     * @since 1.9.7
     */
    public void setModulesourcepath(final Path msp) {
        if (moduleSourcepath == null) {
            moduleSourcepath = msp;
        } else {
            moduleSourcepath.append(msp);
        }
    }

    /**
     * Gets the modulesourcepath to be used for this compilation.
     * @return the modulesourcepath
     * @since 1.9.7
     */
    public Path getModulesourcepath() {
        return moduleSourcepath;
    }

    /**
     * Adds a path to modulesourcepath.
     * @return a modulesourcepath to be configured
     * @since 1.9.7
     */
    public Path createModulesourcepath() {
        if (moduleSourcepath == null) {
            moduleSourcepath = new Path(getProject());
        }
        return moduleSourcepath.createPath();
    }

    /**
     * Adds a reference to a modulesourcepath defined elsewhere.
     * @param r a reference to a modulesourcepath
     * @since 1.9.7
     */
    public void setModulesourcepathRef(final Reference r) {
        createModulesourcepath().setRefid(r);
    }

    /**
     * Set the classpath to be used for this compilation.
     *
     * @param classpath an Ant Path object containing the compilation classpath.
     */
    public void setClasspath(final Path classpath) {
        if (compileClasspath == null) {
            compileClasspath = classpath;
        } else {
            compileClasspath.append(classpath);
        }
    }

    /**
     * Gets the classpath to be used for this compilation.
     * @return the class path
     */
    public Path getClasspath() {
        return compileClasspath;
    }

    /**
     * Adds a path to the classpath.
     * @return a class path to be configured
     */
    public Path createClasspath() {
        if (compileClasspath == null) {
            compileClasspath = new Path(getProject());
        }
        return compileClasspath.createPath();
    }

    /**
     * Adds a reference to a classpath defined elsewhere.
     * @param r a reference to a classpath
     */
    public void setClasspathRef(final Reference r) {
        createClasspath().setRefid(r);
    }

    /**
     * Set the modulepath to be used for this compilation.
     * @param mp an Ant Path object containing the modulepath.
     * @since 1.9.7
     */
    public void setModulepath(final Path mp) {
        if (modulepath == null) {
            modulepath = mp;
        } else {
            modulepath.append(mp);
        }
    }

    /**
     * Gets the modulepath to be used for this compilation.
     * @return the modulepath
     * @since 1.9.7
     */
    public Path getModulepath() {
        return modulepath;
    }

    /**
     * Adds a path to the modulepath.
     * @return a modulepath to be configured
     * @since 1.9.7
     */
    public Path createModulepath() {
        if (modulepath == null) {
            modulepath = new Path(getProject());
        }
        return modulepath.createPath();
    }

    /**
     * Adds a reference to a modulepath defined elsewhere.
     * @param r a reference to a modulepath
     * @since 1.9.7
     */
    public void setModulepathRef(final Reference r) {
        createModulepath().setRefid(r);
    }

    /**
     * Set the upgrademodulepath to be used for this compilation.
     * @param ump an Ant Path object containing the upgrademodulepath.
     * @since 1.9.7
     */
    public void setUpgrademodulepath(final Path ump) {
        if (upgrademodulepath == null) {
            upgrademodulepath = ump;
        } else {
            upgrademodulepath.append(ump);
        }
    }

    /**
     * Gets the upgrademodulepath to be used for this compilation.
     * @return the upgrademodulepath
     * @since 1.9.7
     */
    public Path getUpgrademodulepath() {
        return upgrademodulepath;
    }

    /**
     * Adds a path to the upgrademodulepath.
     * @return an upgrademodulepath to be configured
     * @since 1.9.7
     */
    public Path createUpgrademodulepath() {
        if (upgrademodulepath == null) {
            upgrademodulepath = new Path(getProject());
        }
        return upgrademodulepath.createPath();
    }

    /**
     * Adds a reference to the upgrademodulepath defined elsewhere.
     * @param r a reference to an upgrademodulepath
     * @since 1.9.7
     */
    public void setUpgrademodulepathRef(final Reference r) {
        createUpgrademodulepath().setRefid(r);
    }

    /**
     * Sets the bootclasspath that will be used to compile the classes
     * against.
     * @param bootclasspath a path to use as a boot class path (may be more
     *                      than one)
     */
    public void setBootclasspath(final Path bootclasspath) {
        if (this.bootclasspath == null) {
            this.bootclasspath = bootclasspath;
        } else {
            this.bootclasspath.append(bootclasspath);
        }
    }

    /**
     * Gets the bootclasspath that will be used to compile the classes
     * against.
     * @return the boot path
     */
    public Path getBootclasspath() {
        return bootclasspath;
    }

    /**
     * Adds a path to the bootclasspath.
     * @return a path to be configured
     */
    public Path createBootclasspath() {
        if (bootclasspath == null) {
            bootclasspath = new Path(getProject());
        }
        return bootclasspath.createPath();
    }

    /**
     * Adds a reference to a classpath defined elsewhere.
     * @param r a reference to a classpath
     */
    public void setBootClasspathRef(final Reference r) {
        createBootclasspath().setRefid(r);
    }

    /**
     * Sets the extension directories that will be used during the
     * compilation.
     * @param extdirs a path
     */
    public void setExtdirs(final Path extdirs) {
        if (this.extdirs == null) {
            this.extdirs = extdirs;
        } else {
            this.extdirs.append(extdirs);
        }
    }

    /**
     * Gets the extension directories that will be used during the
     * compilation.
     * @return the extension directories as a path
     */
    public Path getExtdirs() {
        return extdirs;
    }

    /**
     * Adds a path to extdirs.
     * @return a path to be configured
     */
    public Path createExtdirs() {
        if (extdirs == null) {
            extdirs = new Path(getProject());
        }
        return extdirs.createPath();
    }

    /**
     * If true, list the source files being handed off to the compiler.
     * @param list if true list the source files
     */
    public void setListfiles(final boolean list) {
        listFiles = list;
    }

    /**
     * Get the listfiles flag.
     * @return the listfiles flag
     */
    public boolean getListfiles() {
        return listFiles;
    }

    /**
     * Indicates whether the build will continue
     * even if there are compilation errors; defaults to true.
     * @param fail if true halt the build on failure
     */
    public void setFailonerror(final boolean fail) {
        failOnError = fail;
    }

    /**
     * @ant.attribute ignore="true"
     * @param proceed inverse of failoferror
     */
    public void setProceed(final boolean proceed) {
        failOnError = !proceed;
    }

    /**
     * Gets the failonerror flag.
     * @return the failonerror flag
     */
    public boolean getFailonerror() {
        return failOnError;
    }

    /**
     * Indicates whether source should be
     * compiled with deprecation information; defaults to off.
     * @param deprecation if true turn on deprecation information
     */
    public void setDeprecation(final boolean deprecation) {
        this.deprecation = deprecation;
    }

    /**
     * Gets the deprecation flag.
     * @return the deprecation flag
     */
    public boolean getDeprecation() {
        return deprecation;
    }

    /**
     * The initial size of the memory for the underlying VM
     * if javac is run externally; ignored otherwise.
     * Defaults to the standard VM memory setting.
     * (Examples: 83886080, 81920k, or 80m)
     * @param memoryInitialSize string to pass to VM
     */
    public void setMemoryInitialSize(final String memoryInitialSize) {
        this.memoryInitialSize = memoryInitialSize;
    }

    /**
     * Gets the memoryInitialSize flag.
     * @return the memoryInitialSize flag
     */
    public String getMemoryInitialSize() {
        return memoryInitialSize;
    }

    /**
     * The maximum size of the memory for the underlying VM
     * if javac is run externally; ignored otherwise.
     * Defaults to the standard VM memory setting.
     * (Examples: 83886080, 81920k, or 80m)
     * @param memoryMaximumSize string to pass to VM
     */
    public void setMemoryMaximumSize(final String memoryMaximumSize) {
        this.memoryMaximumSize = memoryMaximumSize;
    }

    /**
     * Gets the memoryMaximumSize flag.
     * @return the memoryMaximumSize flag
     */
    public String getMemoryMaximumSize() {
        return memoryMaximumSize;
    }

    /**
     * Set the Java source file encoding name.
     * @param encoding the source file encoding
     */
    public void setEncoding(final String encoding) {
        this.encoding = encoding;
    }

    /**
     * Gets the java source file encoding name.
     * @return the source file encoding name
     */
    public String getEncoding() {
        return encoding;
    }

    /**
     * Indicates whether source should be compiled
     * with debug information; defaults to off.
     * @param debug if true compile with debug information
     */
    public void setDebug(final boolean debug) {
        this.debug = debug;
    }

    /**
     * Gets the debug flag.
     * @return the debug flag
     */
    public boolean getDebug() {
        return debug;
    }

    /**
     * If true, compiles with optimization enabled.
     * @param optimize if true compile with optimization enabled
     */
    public void setOptimize(final boolean optimize) {
        this.optimize = optimize;
    }

    /**
     * Gets the optimize flag.
     * @return the optimize flag
     */
    public boolean getOptimize() {
        return optimize;
    }

    /**
     * Enables dependency-tracking for compilers
     * that support this (jikes and classic).
     * @param depend if true enable dependency-tracking
     */
    public void setDepend(final boolean depend) {
        this.depend = depend;
    }

    /**
     * Gets the depend flag.
     * @return the depend flag
     */
    public boolean getDepend() {
        return depend;
    }

    /**
     * If true, asks the compiler for verbose output.
     * @param verbose if true, asks the compiler for verbose output
     */
    public void setVerbose(final boolean verbose) {
        this.verbose = verbose;
    }

    /**
     * Gets the verbose flag.
     * @return the verbose flag
     */
    public boolean getVerbose() {
        return verbose;
    }

    /**
     * Sets the target VM that the classes will be compiled for. Valid
     * values depend on the compiler, for jdk 1.4 the valid values are
     * "1.1", "1.2", "1.3", "1.4", "1.5", "1.6", "1.7", "1.8", "1.9" and any integral number bigger than 4
     * @param target the target VM
     */
    public void setTarget(final String target) {
        this.targetAttribute = target;
    }

    /**
     * Gets the target VM that the classes will be compiled for.
     * @return the target VM
     */
    public String getTarget() {
        return targetAttribute != null
            ? targetAttribute
            : getProject().getProperty(MagicNames.BUILD_JAVAC_TARGET);
    }

    /**
     * Sets the version to use for the {@code --release} switch that
     * combines {@code source}, {@code target} and setting the
     * bootclasspath.
     *
     * Values depend on the compiler, for jdk 9 the valid values are
     * "6", "7", "8", "9".
     * @param release the value of the release attribute
     * @since Ant 1.9.8
     */
    public void setRelease(final String release) {
        this.release = release;
    }

    /**
     * Gets the version to use for the {@code --release} switch that
     * combines {@code source}, {@code target} and setting the
     * bootclasspath.
     *
     * @return the value of the release attribute
     * @since Ant 1.9.8
     */
    public String getRelease() {
        return release;
    }

    /**
     * If true, includes Ant's own classpath in the classpath.
     * @param include if true, includes Ant's own classpath in the classpath
     */
    public void setIncludeantruntime(final boolean include) {
        includeAntRuntime = include;
    }

    /**
     * Gets whether or not the ant classpath is to be included in the classpath.
     * @return whether or not the ant classpath is to be included in the classpath
     */
    public boolean getIncludeantruntime() {
        return includeAntRuntime == null || includeAntRuntime;
    }

    /**
     * If true, includes the Java runtime libraries in the classpath.
     * @param include if true, includes the Java runtime libraries in the classpath
     */
    public void setIncludejavaruntime(final boolean include) {
        includeJavaRuntime = include;
    }

    /**
     * Gets whether or not the java runtime should be included in this
     * task's classpath.
     * @return the includejavaruntime attribute
     */
    public boolean getIncludejavaruntime() {
        return includeJavaRuntime;
    }

    /**
     * If true, forks the javac compiler.
     *
     * @param f "true|false|on|off|yes|no"
     */
    public void setFork(final boolean f) {
        fork = f;
    }

    /**
     * Sets the name of the javac executable.
     *
     * <p>Ignored unless fork is true or extJavac has been specified
     * as the compiler.</p>
     * @param forkExec the name of the executable
     */
    public void setExecutable(final String forkExec) {
        forkedExecutable = forkExec;
    }

    /**
     * The value of the executable attribute, if any.
     *
     * @since Ant 1.6
     * @return the name of the java executable
     */
    public String getExecutable() {
        return forkedExecutable;
    }

    /**
     * Is this a forked invocation of JDK's javac?
     * @return true if this is a forked invocation
     */
    public boolean isForkedJavac() {
        return fork || CompilerAdapterFactory.isForkedJavac(getCompiler());
    }

    /**
     * The name of the javac executable to use in fork-mode.
     *
     * <p>This is either the name specified with the executable
     * attribute or the full path of the javac compiler of the VM Ant
     * is currently running in - guessed by Ant.</p>
     *
     * <p>You should <strong>not</strong> invoke this method if you
     * want to get the value of the executable command - use {@link
     * #getExecutable getExecutable} for this.</p>
     * @return the name of the javac executable
     */
    public String getJavacExecutable() {
        if (forkedExecutable == null && isForkedJavac()) {
            forkedExecutable = getSystemJavac();
        } else if (forkedExecutable != null && !isForkedJavac()) {
            forkedExecutable = null;
        }
        return forkedExecutable;
    }

    /**
     * If true, enables the -nowarn option.
     * @param flag if true, enable the -nowarn option
     */
    public void setNowarn(final boolean flag) {
        this.nowarn = flag;
    }

    /**
     * Should the -nowarn option be used.
     * @return true if the -nowarn option should be used
     */
    public boolean getNowarn() {
        return nowarn;
    }

    /**
     * Adds an implementation specific command-line argument.
     * @return a ImplementationSpecificArgument to be configured
     */
    public ImplementationSpecificArgument createCompilerArg() {
        final ImplementationSpecificArgument arg =
            new ImplementationSpecificArgument();
        facade.addImplementationArgument(arg);
        return arg;
    }

    /**
     * Get the additional implementation specific command line arguments.
     * @return array of command line arguments, guaranteed to be non-null.
     */
    public String[] getCurrentCompilerArgs() {
        final String chosen = facade.getExplicitChoice();
        try {
            // make sure facade knows about magic properties and fork setting
            final String appliedCompiler = getCompiler();
            facade.setImplementation(appliedCompiler);

            String[] result = facade.getArgs();

            final String altCompilerName = getAltCompilerName(facade.getImplementation());

            if (result.length == 0 && altCompilerName != null) {
                facade.setImplementation(altCompilerName);
                result = facade.getArgs();
            }

            return result;

        } finally {
            facade.setImplementation(chosen);
        }
    }

    private String getAltCompilerName(final String anImplementation) {
<<<<<<< HEAD
        if (JAVAC10_PLUS.equalsIgnoreCase(anImplementation)
                || JAVAC9.equalsIgnoreCase(anImplementation)
                || JAVAC9_ALIAS.equalsIgnoreCase(anImplementation)
                || JAVAC1_8.equalsIgnoreCase(anImplementation)
                || JAVAC1_7.equalsIgnoreCase(anImplementation)
                || JAVAC1_6.equalsIgnoreCase(anImplementation)
                || JAVAC1_5.equalsIgnoreCase(anImplementation)
                || JAVAC1_4.equalsIgnoreCase(anImplementation)
                || JAVAC1_3.equalsIgnoreCase(anImplementation)) {
            return MODERN;
        }
        if (JAVAC1_2.equalsIgnoreCase(anImplementation)
                || JAVAC1_1.equalsIgnoreCase(anImplementation)) {
            return CLASSIC;
=======
        if (CompilerAdapterFactory.isModernJdkCompiler(anImplementation)) {
            return CompilerAdapterFactory.COMPILER_MODERN;
        }
        if (CompilerAdapterFactory.isClassicJdkCompiler(anImplementation)) {
            return CompilerAdapterFactory.COMPILER_CLASSIC;
>>>>>>> e5e0019a
        }
        if (CompilerAdapterFactory.COMPILER_MODERN.equalsIgnoreCase(anImplementation)) {
            final String nextSelected = assumedJavaVersion();
<<<<<<< HEAD
            if (JAVAC10_PLUS.equalsIgnoreCase(anImplementation)
                    || JAVAC9.equalsIgnoreCase(nextSelected)
                    || JAVAC1_8.equalsIgnoreCase(nextSelected)) {
=======
            if (CompilerAdapterFactory.isModernJdkCompiler(nextSelected)) {
>>>>>>> e5e0019a
                return nextSelected;
            }
        }
        if (CompilerAdapterFactory.COMPILER_CLASSIC.equalsIgnoreCase(anImplementation)) {
            return assumedJavaVersion();
        }
        if (CompilerAdapterFactory.isForkedJavac(anImplementation)) {
            return assumedJavaVersion();
        }
        return null;
    }

    /**
     * Where Ant should place temporary files.
     *
     * @since Ant 1.6
     * @param tmpDir the temporary directory
     */
    public void setTempdir(final File tmpDir) {
        this.tmpDir = tmpDir;
    }

    /**
     * Where Ant should place temporary files.
     *
     * @since Ant 1.6
     * @return the temporary directory
     */
    public File getTempdir() {
        return tmpDir;
    }

    /**
     * The property to set on compilation success.
     * This property will not be set if the compilation
     * fails, or if there are no files to compile.
     * @param updatedProperty the property name to use.
     * @since Ant 1.7.1.
     */
    public void setUpdatedProperty(final String updatedProperty) {
        this.updatedProperty = updatedProperty;
    }

    /**
     * The property to set on compilation failure.
     * This property will be set if the compilation
     * fails.
     * @param errorProperty the property name to use.
     * @since Ant 1.7.1.
     */
    public void setErrorProperty(final String errorProperty) {
        this.errorProperty = errorProperty;
    }

    /**
     * This property controls whether to include the
     * destination classes directory in the classpath
     * given to the compiler.
     * The default value is "true".
     * @param includeDestClasses the value to use.
     */
    public void setIncludeDestClasses(final boolean includeDestClasses) {
        this.includeDestClasses = includeDestClasses;
    }

    /**
     * Get the value of the includeDestClasses property.
     * @return the value.
     */
    public boolean isIncludeDestClasses() {
        return includeDestClasses;
    }

    /**
     * Get the result of the javac task (success or failure).
     * @return true if compilation succeeded, or
     *         was not necessary, false if the compilation failed.
     */
    public boolean getTaskSuccess() {
        return taskSuccess;
    }

    /**
     * The classpath to use when loading the compiler implementation
     * if it is not a built-in one.
     *
     * @return Path
     * @since Ant 1.8.0
     */
    public Path createCompilerClasspath() {
        return facade.getImplementationClasspath(getProject());
    }

    /**
     * Set the compiler adapter explicitly.
     *
     * @param adapter CompilerAdapter
     * @since Ant 1.8.0
     */
    public void add(final CompilerAdapter adapter) {
        if (nestedAdapter != null) {
            throw new BuildException(
                "Can't have more than one compiler adapter");
        }
        nestedAdapter = adapter;
    }

    /**
     * Whether package-info.class files will be created by Ant
     * matching package-info.java files that have been compiled but
     * didn't create class files themselves.
     *
     * @param b boolean
     * @since Ant 1.8.3
     */
    public void setCreateMissingPackageInfoClass(final boolean b) {
        createMissingPackageInfoClass = b;
    }

    /**
     * Executes the task.
     * @exception BuildException if an error occurs
     */
    @Override
    public void execute() throws BuildException {
        checkParameters();
        resetFileLists();

        // scan source directories and dest directory to build up
        // compile list
        if (hasPath(src)) {
            collectFileListFromSourcePath();
        } else {
            assert hasPath(moduleSourcepath) : "Either srcDir or moduleSourcepath must be given";
            collectFileListFromModulePath();
        }

        compile();
        if (updatedProperty != null
            && taskSuccess
            && compileList.length != 0) {
            getProject().setNewProperty(updatedProperty, "true");
        }
    }

    /**
     * Clear the list of files to be compiled and copied..
     */
    protected void resetFileLists() {
        compileList = new File[0];
        packageInfos = new HashMap<>();
    }

    /**
     * Scans the directory looking for source files to be compiled.
     * The results are returned in the class variable compileList
     *
     * @param srcDir   The source directory
     * @param destDir  The destination directory
     * @param files    An array of filenames
     */
    protected void scanDir(final File srcDir, final File destDir, final String[] files) {
        final GlobPatternMapper m = new GlobPatternMapper();

        for (String extension : findSupportedFileExtensions()) {
            m.setFrom(extension);
            m.setTo("*.class");
            final SourceFileScanner sfs = new SourceFileScanner(this);
            final File[] newFiles = sfs.restrictAsFiles(files, srcDir, destDir, m);

            if (newFiles.length > 0) {
                lookForPackageInfos(srcDir, newFiles);
                final File[] newCompileList
                    = new File[compileList.length + newFiles.length];
                System.arraycopy(compileList, 0, newCompileList, 0,
                                 compileList.length);
                System.arraycopy(newFiles, 0, newCompileList,
                                 compileList.length, newFiles.length);
                compileList = newCompileList;
            }
        }
    }

    private void collectFileListFromSourcePath() {
        for (String filename : src.list()) {
            final File srcDir = getProject().resolveFile(filename);
            if (!srcDir.exists()) {
                throw new BuildException("srcdir \""
                                         + srcDir.getPath()
                                         + "\" does not exist!", getLocation());
            }

            final DirectoryScanner ds = this.getDirectoryScanner(srcDir);

            scanDir(srcDir, destDir != null ? destDir : srcDir, ds.getIncludedFiles());
        }
    }

    private void collectFileListFromModulePath() {
        final FileUtils fu = FileUtils.getFileUtils();
        for (String pathElement : moduleSourcepath.list()) {
            boolean valid = false;
            for (Map.Entry<String, Collection<File>> modules : resolveModuleSourcePathElement(
                getProject().getBaseDir(), pathElement).entrySet()) {
                final String moduleName = modules.getKey();
                for (File srcDir : modules.getValue()) {
                    if (srcDir.exists()) {
                        valid = true;
                        final DirectoryScanner ds = getDirectoryScanner(srcDir);
                        final String[] files = ds.getIncludedFiles();
                        scanDir(srcDir, fu.resolveFile(destDir, moduleName), files);
                    }
                }
            }
            if (!valid) {
                throw new BuildException("modulesourcepath \""
                                         + pathElement
                                         + "\" does not exist!", getLocation());
            }
        }
    }

    private String[] findSupportedFileExtensions() {
        final String compilerImpl = getCompiler();
        final CompilerAdapter adapter =
            nestedAdapter != null ? nestedAdapter :
            CompilerAdapterFactory.getCompiler(compilerImpl, this,
                                               createCompilerClasspath());
        String[] extensions = null;
        if (adapter instanceof CompilerAdapterExtension) {
            extensions =
                ((CompilerAdapterExtension) adapter).getSupportedFileExtensions();
        }

        if (extensions == null) {
            extensions = new String[] {"java"};
        }

        // now process the extensions to ensure that they are the
        // right format
        for (int i = 0; i < extensions.length; i++) {
            if (!extensions[i].startsWith("*.")) {
                extensions[i] = "*." + extensions[i];
            }
        }
        return extensions;
    }

    /**
     * Gets the list of files to be compiled.
     * @return the list of files as an array
     */
    public File[] getFileList() {
        return compileList;
    }

    /**
     * Is the compiler implementation a jdk compiler
     *
     * @param compilerImpl the name of the compiler implementation
     * @return true if compilerImpl is "modern", "classic",
     * "javac1.1", "javac1.2", "javac1.3", "javac1.4", "javac1.5",
     * "javac1.6", "javac1.7", "javac1.8", "javac1.9", "javac9" or "javac10+".
     */
    protected boolean isJdkCompiler(final String compilerImpl) {
<<<<<<< HEAD
        return MODERN.equals(compilerImpl)
            || CLASSIC.equals(compilerImpl)
            || JAVAC10_PLUS.equals(compilerImpl)
            || JAVAC9.equals(compilerImpl)
            || JAVAC1_8.equals(compilerImpl)
            || JAVAC1_7.equals(compilerImpl)
            || JAVAC1_6.equals(compilerImpl)
            || JAVAC1_5.equals(compilerImpl)
            || JAVAC1_4.equals(compilerImpl)
            || JAVAC1_3.equals(compilerImpl)
            || JAVAC1_2.equals(compilerImpl)
            || JAVAC1_1.equals(compilerImpl);
=======
        return CompilerAdapterFactory.isJdkCompiler(compilerImpl);
>>>>>>> e5e0019a
    }

    /**
     * @return the executable name of the java compiler
     */
    protected String getSystemJavac() {
        return JavaEnvUtils.getJdkExecutable("javac");
    }

    /**
     * Choose the implementation for this particular task.
     * @param compiler the name of the compiler
     * @since Ant 1.5
     */
    public void setCompiler(final String compiler) {
        facade.setImplementation(compiler);
    }

    /**
     * The implementation for this particular task.
     *
     * <p>Defaults to the build.compiler property but can be overridden
     * via the compiler and fork attributes.</p>
     *
     * <p>If fork has been set to true, the result will be extJavac
     * and not classic or java1.2 - no matter what the compiler
     * attribute looks like.</p>
     *
     * @see #getCompilerVersion
     * @return the compiler.
     * @since Ant 1.5
     */
    public String getCompiler() {
        String compilerImpl = getCompilerVersion();
        if (fork) {
            if (isJdkCompiler(compilerImpl)) {
                compilerImpl = CompilerAdapterFactory.COMPILER_EXTJAVAC;
            } else {
                log("Since compiler setting isn't classic or modern, ignoring fork setting.",
                    Project.MSG_WARN);
            }
        }
        return compilerImpl;
    }

    /**
     * The implementation for this particular task.
     *
     * <p>Defaults to the build.compiler property but can be overridden
     * via the compiler attribute.</p>
     *
     * <p>This method does not take the fork attribute into
     * account.</p>
     *
     * @see #getCompiler
     * @return the compiler.
     *
     * @since Ant 1.5
     */
    public String getCompilerVersion() {
        facade.setMagicValue(getProject().getProperty("build.compiler"));
        return facade.getImplementation();
    }

    /**
     * Check that all required attributes have been set and nothing
     * silly has been entered.
     *
     * @since Ant 1.5
     * @exception BuildException if an error occurs
     */
    protected void checkParameters() throws BuildException {
        if (hasPath(src)) {
            if (hasPath(moduleSourcepath)) {
                throw new BuildException("modulesourcepath cannot be combined with srcdir attribute!",
                    getLocation());
            }
        } else if (hasPath(moduleSourcepath)) {
            if (hasPath(src) || hasPath(compileSourcepath)) {
                throw new BuildException("modulesourcepath cannot be combined with srcdir or sourcepath !",
                    getLocation());
            }
            if (destDir == null) {
                throw new BuildException("modulesourcepath requires destdir attribute to be set!",
                                     getLocation());
            }
        } else {
            throw new BuildException("either srcdir or modulesourcepath attribute must be set!",
                    getLocation());
        }

        if (destDir != null && !destDir.isDirectory()) {
            throw new BuildException("destination directory \""
                                     + destDir
                                     + "\" does not exist or is not a directory", getLocation());
        }
        if (includeAntRuntime == null && getProject().getProperty(MagicNames.BUILD_SYSCLASSPATH) == null) {
            log(getLocation() + "warning: 'includeantruntime' was not set, defaulting to "
                            + MagicNames.BUILD_SYSCLASSPATH + "=last; set to false for repeatable builds",
                Project.MSG_WARN);
        }
    }

    /**
     * Perform the compilation.
     *
     * @since Ant 1.5
     */
    protected void compile() {
        final String compilerImpl = getCompiler();

        if (compileList.length > 0) {
            log("Compiling " + compileList.length + " source file"
                + (compileList.length == 1 ? "" : "s")
                + (destDir != null ? " to " + destDir : ""));

            if (listFiles) {
                for (File element : compileList) {
                  log(element.getAbsolutePath());
                }
            }

            final CompilerAdapter adapter =
                nestedAdapter != null ? nestedAdapter :
                CompilerAdapterFactory.getCompiler(compilerImpl, this,
                                                   createCompilerClasspath());

            // now we need to populate the compiler adapter
            adapter.setJavac(this);

            // finally, lets execute the compiler!!
            if (adapter.execute()) {
                // Success
                if (createMissingPackageInfoClass) {
                    try {
                        generateMissingPackageInfoClasses(destDir != null
                                                          ? destDir
                                                          : getProject()
                                                          .resolveFile(src.list()[0]));
                    } catch (final IOException x) {
                        // Should this be made a nonfatal warning?
                        throw new BuildException(x, getLocation());
                    }
                }
            } else {
                // Fail path
                this.taskSuccess = false;
                if (errorProperty != null) {
                    getProject().setNewProperty(
                        errorProperty, "true");
                }
                if (failOnError) {
                    throw new BuildException(FAIL_MSG, getLocation());
                }
                log(FAIL_MSG, Project.MSG_ERR);
            }
        }
    }

    /**
     * Adds an "compiler" attribute to Commandline$Attribute used to
     * filter command line attributes based on the current
     * implementation.
     */
    public class ImplementationSpecificArgument extends
        org.apache.tools.ant.util.facade.ImplementationSpecificArgument {

        /**
         * @param impl the name of the compiler
         */
        public void setCompiler(final String impl) {
            super.setImplementation(impl);
        }
    }

    private void lookForPackageInfos(final File srcDir, final File[] newFiles) {
        for (File f : newFiles) {
            if (!"package-info.java".equals(f.getName())) {
                continue;
            }
            final String path = FILE_UTILS.removeLeadingPath(srcDir, f)
                    .replace(File.separatorChar, '/');
            final String suffix = "/package-info.java";
            if (!path.endsWith(suffix)) {
                log("anomalous package-info.java path: " + path, Project.MSG_WARN);
                continue;
            }
            final String pkg = path.substring(0, path.length() - suffix.length());
            packageInfos.put(pkg, f.lastModified());
        }
    }

    /**
     * Ensure that every {@code package-info.java} produced a {@code package-info.class}.
     * Otherwise this task's up-to-date tracking mechanisms do not work.
     * @see <a href="https://issues.apache.org/bugzilla/show_bug.cgi?id=43114">Bug #43114</a>
     */
    private void generateMissingPackageInfoClasses(final File dest) throws IOException {
        for (final Map.Entry<String, Long> entry : packageInfos.entrySet()) {
            final String pkg = entry.getKey();
            final Long sourceLastMod = entry.getValue();
            final File pkgBinDir = new File(dest, pkg.replace('/', File.separatorChar));
            pkgBinDir.mkdirs();
            final File pkgInfoClass = new File(pkgBinDir, "package-info.class");
            if (pkgInfoClass.isFile() && pkgInfoClass.lastModified() >= sourceLastMod) {
                continue;
            }
            log("Creating empty " + pkgInfoClass);
            try (OutputStream os = Files.newOutputStream(pkgInfoClass.toPath())) {
                os.write(PACKAGE_INFO_CLASS_HEADER);
                final byte[] name = pkg.getBytes(StandardCharsets.UTF_8);
                final int length = name.length + /* "/package-info" */ 13;
                os.write((byte) length / 256);
                os.write((byte) length % 256);
                os.write(name);
                os.write(PACKAGE_INFO_CLASS_FOOTER);
            }
        }
    }

    /**
     * Checks if a path exists and is non empty.
     * @param path to be checked
     * @return true if the path is non <code>null</code> and non empty.
     * @since 1.9.7
     */
    private static boolean hasPath(final Path path) {
        return path != null && !path.isEmpty();
    }

    /**
     * Resolves the modulesourcepath element possibly containing groups
     * and module marks to module names and source roots.
     * @param projectDir the project directory
     * @param element the modulesourcepath elemement
     * @return a mapping from module name to module source roots
     * @since 1.9.7
     */
    private static Map<String, Collection<File>> resolveModuleSourcePathElement(
            final File projectDir,
            final String element) {
        final Map<String, Collection<File>> result = new TreeMap<>();
        for (CharSequence resolvedElement : expandGroups(element)) {
            findModules(projectDir, resolvedElement.toString(), result);
        }
        return result;
    }

    /**
     * Expands the groups in the modulesourcepath entry to alternatives.
     * <p>
     * The <code>'*'</code> is a token representing the name of any of the modules in the compilation module set.
     * The <code>'{' ... ',' ... '}'</code> express alternates for expansion.
     * An example of the modulesourcepath entry is <code>src/&#42;/{linux,share}/classes</code>
     * </p>
     * @param element the entry to expand groups in
     * @return the possible alternatives
     * @since 1.9.7
     */
    private static Collection<? extends CharSequence> expandGroups(
            final CharSequence element) {
        List<StringBuilder> result = new ArrayList<>();
        result.add(new StringBuilder());
        StringBuilder resolved = new StringBuilder();
        for (int i = 0; i < element.length(); i++) {
            final char c = element.charAt(i);
            switch (c) {
                case GROUP_START_MARK:
                    final int end = getGroupEndIndex(element, i);
                    if (end < 0) {
                        throw new BuildException(String.format(
                                "Unclosed group %s, starting at: %d",
                                element,
                                i));
                    }
                    final Collection<? extends CharSequence> parts = resolveGroup(element.subSequence(i + 1, end));
                    switch (parts.size()) {
                        case 0:
                            break;
                        case 1:
                            resolved.append(parts.iterator().next());
                            break;
                        default:
                            final List<StringBuilder> oldRes = result;
                            result = new ArrayList<>(oldRes.size() * parts.size());
                            for (CharSequence part : parts) {
                                for (CharSequence prefix : oldRes) {
                                    result.add(new StringBuilder(prefix).append(resolved).append(part));
                                }
                            }
                            resolved = new StringBuilder();
                    }
                    i = end;
                    break;
                default:
                    resolved.append(c);
            }
        }
        for (StringBuilder prefix : result) {
            prefix.append(resolved);
        }
        return result;
    }

    /**
     * Resolves the group to alternatives.
     * @param group the group to resolve
     * @return the possible alternatives
     * @since 1.9.7
     */
    private static Collection<? extends CharSequence> resolveGroup(final CharSequence group) {
        final Collection<CharSequence> result = new ArrayList<>();
        int start = 0;
        int depth = 0;
        for (int i = 0; i < group.length(); i++) {
            final char c = group.charAt(i);
            switch (c) {
                case GROUP_START_MARK:
                    depth++;
                    break;
                case GROUP_END_MARK:
                    depth--;
                    break;
                case GROUP_SEP_MARK:
                    if (depth == 0) {
                        result.addAll(expandGroups(group.subSequence(start, i)));
                        start = i + 1;
                    }
                    break;
            }
        }
        result.addAll(expandGroups(group.subSequence(start, group.length())));
        return result;
    }

    /**
     * Finds the index of an enclosing brace of the group.
     * @param element the element to find the enclosing brace in
     * @param start the index of the opening brace.
     * @return return the index of an enclosing brace of the group or -1 if not found
     * @since 1.9.7
     */
    private static int getGroupEndIndex(
            final CharSequence element,
            final int start) {
        int depth = 0;
        for (int i = start; i < element.length(); i++) {
            final char c = element.charAt(i);
            switch (c) {
                case GROUP_START_MARK:
                    depth++;
                    break;
                case GROUP_END_MARK:
                    depth--;
                    if (depth == 0) {
                        return i;
                    }
                    break;
            }
        }
        return -1;
    }

    /**
     * Finds modules in the expanded modulesourcepath entry.
     * @param root the project root
     * @param pattern the expanded modulesourcepath entry
     * @param collector the map to put modules into
     * @since 1.9.7
     */
    private static void findModules(
            final File root,
            String pattern,
            final Map<String, Collection<File>> collector) {
        pattern = pattern
                .replace('/', File.separatorChar)
                .replace('\\', File.separatorChar);
        final int startIndex = pattern.indexOf(MODULE_MARKER);
        if (startIndex == -1) {
            findModules(root, pattern, null, collector);
            return;
        }
        if (startIndex == 0) {
            throw new BuildException("The modulesourcepath entry must be a folder.");
        }
        final int endIndex = startIndex + MODULE_MARKER.length();
        if (pattern.charAt(startIndex - 1) != File.separatorChar) {
                throw new BuildException("The module mark must be preceded by separator");
        }
        if (endIndex < pattern.length() && pattern.charAt(endIndex) != File.separatorChar) {
            throw new BuildException("The module mark must be followed by separator");
        }
        if (pattern.indexOf(MODULE_MARKER, endIndex) != -1) {
            throw new BuildException("The modulesourcepath entry must contain at most one module mark");
        }
        final String pathToModule = pattern.substring(0, startIndex);
        final String pathInModule = endIndex == pattern.length()
                ? null : pattern.substring(endIndex + 1);  //+1 the separator
        findModules(root, pathToModule, pathInModule, collector);
    }

    /**
     * Finds modules in the expanded modulesourcepath entry.
     * @param root the project root
     * @param pathToModule the path to modules folder
     * @param pathInModule the path in module to source folder
     * @param collector the map to put modules into
     * @since 1.9.7
     */
    private static void findModules(
        final File root,
        final String pathToModule,
        final String pathInModule,
        final Map<String,Collection<File>> collector) {
        final File f = FileUtils.getFileUtils().resolveFile(root, pathToModule);
        if (!f.isDirectory()) {
            return;
        }
        for (File module : f.listFiles(File::isDirectory)) {
            final String moduleName = module.getName();
            final File moduleSourceRoot = pathInModule == null
                    ? module : new File(module, pathInModule);
            Collection<File> moduleRoots = collector.computeIfAbsent(moduleName, k -> new ArrayList<>());
            moduleRoots.add(moduleSourceRoot);
        }
    }

    private static final byte[] PACKAGE_INFO_CLASS_HEADER = {
        (byte) 0xca, (byte) 0xfe, (byte) 0xba, (byte) 0xbe, 0x00, 0x00, 0x00,
        0x31, 0x00, 0x07, 0x07, 0x00, 0x05, 0x07, 0x00, 0x06, 0x01, 0x00, 0x0a,
        0x53, 0x6f, 0x75, 0x72, 0x63, 0x65, 0x46, 0x69, 0x6c, 0x65, 0x01, 0x00,
        0x11, 0x70, 0x61, 0x63, 0x6b, 0x61, 0x67, 0x65, 0x2d, 0x69, 0x6e, 0x66,
        0x6f, 0x2e, 0x6a, 0x61, 0x76, 0x61, 0x01
    };

    private static final byte[] PACKAGE_INFO_CLASS_FOOTER = {
        0x2f, 0x70, 0x61, 0x63, 0x6b, 0x61, 0x67, 0x65, 0x2d, 0x69, 0x6e, 0x66,
        0x6f, 0x01, 0x00, 0x10, 0x6a, 0x61, 0x76, 0x61, 0x2f, 0x6c, 0x61, 0x6e,
        0x67, 0x2f, 0x4f, 0x62, 0x6a, 0x65, 0x63, 0x74, 0x02, 0x00, 0x00, 0x01,
        0x00, 0x02, 0x00, 0x00, 0x00, 0x00, 0x00, 0x00, 0x00, 0x01, 0x00, 0x03,
        0x00, 0x00, 0x00, 0x02, 0x00, 0x04
    };

}<|MERGE_RESOLUTION|>--- conflicted
+++ resolved
@@ -85,24 +85,6 @@
     private static final String FAIL_MSG
         = "Compile failed; see the compiler error output for details.";
 
-<<<<<<< HEAD
-    private static final String JAVAC10_PLUS = "javac10+";
-    private static final String JAVAC9 = "javac9";
-    private static final String JAVAC9_ALIAS = "javac1.9";
-    private static final String JAVAC1_8 = "javac1.8";
-    private static final String JAVAC1_7 = "javac1.7";
-    private static final String JAVAC1_6 = "javac1.6";
-    private static final String JAVAC1_5 = "javac1.5";
-    private static final String JAVAC1_4 = "javac1.4";
-    private static final String JAVAC1_3 = "javac1.3";
-    private static final String JAVAC1_2 = "javac1.2";
-    private static final String JAVAC1_1 = "javac1.1";
-    private static final String MODERN = "modern";
-    private static final String CLASSIC = "classic";
-    private static final String EXTJAVAC = "extJavac";
-
-=======
->>>>>>> e5e0019a
     private static final char GROUP_START_MARK = '{';   //modulesourcepath group start character
     private static final char GROUP_END_MARK = '}';   //modulesourcepath group end character
     private static final char GROUP_SEP_MARK = ',';   //modulesourcepath group element separator character
@@ -163,35 +145,17 @@
     }
 
     private String assumedJavaVersion() {
-<<<<<<< HEAD
         if (JavaEnvUtils.isJavaVersion(JavaEnvUtils.JAVA_1_8)) {
-            return JAVAC1_8;
+            return CompilerAdapterFactory.COMPILER_JAVAC_1_8;
         }
         if (JavaEnvUtils.isJavaVersion(JavaEnvUtils.JAVA_9)) {
-            return JAVAC9;
-=======
-        if (JavaEnvUtils.isJavaVersion(JavaEnvUtils.JAVA_1_4)) {
-            return CompilerAdapterFactory.COMPILER_JAVAC_1_4;
-        } else if (JavaEnvUtils.isJavaVersion(JavaEnvUtils.JAVA_1_5)) {
-            return CompilerAdapterFactory.COMPILER_JAVAC_1_5;
-        } else if (JavaEnvUtils.isJavaVersion(JavaEnvUtils.JAVA_1_6)) {
-            return CompilerAdapterFactory.COMPILER_JAVAC_1_6;
-        } else if (JavaEnvUtils.isJavaVersion(JavaEnvUtils.JAVA_1_7)) {
-            return CompilerAdapterFactory.COMPILER_JAVAC_1_7;
-        } else if (JavaEnvUtils.isJavaVersion(JavaEnvUtils.JAVA_1_8)) {
-            return CompilerAdapterFactory.COMPILER_JAVAC_1_8;
-        } else if (JavaEnvUtils.isAtLeastJavaVersion("10")) {
+            return CompilerAdapterFactory.COMPILER_JAVAC_9;
+        }
+        if (JavaEnvUtils.isAtLeastJavaVersion(JavaEnvUtils.JAVA_10)) {
             return CompilerAdapterFactory.COMPILER_JAVAC_10_PLUS;
-        } else if (JavaEnvUtils.isJavaVersion(JavaEnvUtils.JAVA_9)) {
-            return CompilerAdapterFactory.COMPILER_JAVAC_9;
-        } else {
-            return CompilerAdapterFactory.COMPILER_CLASSIC;
->>>>>>> e5e0019a
-        }
-        if (JavaEnvUtils.isAtLeastJavaVersion(JavaEnvUtils.JAVA_10)) {
-            return JAVAC10_PLUS;
-        }
-        return MODERN; // as we are assumed to be 1.8+ and classic refers to the really old ones,  default to modern
+        }
+        // as we are assumed to be 1.8+ and classic refers to the really old ones,  default to modern
+        return CompilerAdapterFactory.COMPILER_MODERN;
     }
 
     /**
@@ -979,38 +943,15 @@
     }
 
     private String getAltCompilerName(final String anImplementation) {
-<<<<<<< HEAD
-        if (JAVAC10_PLUS.equalsIgnoreCase(anImplementation)
-                || JAVAC9.equalsIgnoreCase(anImplementation)
-                || JAVAC9_ALIAS.equalsIgnoreCase(anImplementation)
-                || JAVAC1_8.equalsIgnoreCase(anImplementation)
-                || JAVAC1_7.equalsIgnoreCase(anImplementation)
-                || JAVAC1_6.equalsIgnoreCase(anImplementation)
-                || JAVAC1_5.equalsIgnoreCase(anImplementation)
-                || JAVAC1_4.equalsIgnoreCase(anImplementation)
-                || JAVAC1_3.equalsIgnoreCase(anImplementation)) {
-            return MODERN;
-        }
-        if (JAVAC1_2.equalsIgnoreCase(anImplementation)
-                || JAVAC1_1.equalsIgnoreCase(anImplementation)) {
-            return CLASSIC;
-=======
         if (CompilerAdapterFactory.isModernJdkCompiler(anImplementation)) {
             return CompilerAdapterFactory.COMPILER_MODERN;
         }
         if (CompilerAdapterFactory.isClassicJdkCompiler(anImplementation)) {
             return CompilerAdapterFactory.COMPILER_CLASSIC;
->>>>>>> e5e0019a
         }
         if (CompilerAdapterFactory.COMPILER_MODERN.equalsIgnoreCase(anImplementation)) {
             final String nextSelected = assumedJavaVersion();
-<<<<<<< HEAD
-            if (JAVAC10_PLUS.equalsIgnoreCase(anImplementation)
-                    || JAVAC9.equalsIgnoreCase(nextSelected)
-                    || JAVAC1_8.equalsIgnoreCase(nextSelected)) {
-=======
             if (CompilerAdapterFactory.isModernJdkCompiler(nextSelected)) {
->>>>>>> e5e0019a
                 return nextSelected;
             }
         }
@@ -1276,22 +1217,7 @@
      * "javac1.6", "javac1.7", "javac1.8", "javac1.9", "javac9" or "javac10+".
      */
     protected boolean isJdkCompiler(final String compilerImpl) {
-<<<<<<< HEAD
-        return MODERN.equals(compilerImpl)
-            || CLASSIC.equals(compilerImpl)
-            || JAVAC10_PLUS.equals(compilerImpl)
-            || JAVAC9.equals(compilerImpl)
-            || JAVAC1_8.equals(compilerImpl)
-            || JAVAC1_7.equals(compilerImpl)
-            || JAVAC1_6.equals(compilerImpl)
-            || JAVAC1_5.equals(compilerImpl)
-            || JAVAC1_4.equals(compilerImpl)
-            || JAVAC1_3.equals(compilerImpl)
-            || JAVAC1_2.equals(compilerImpl)
-            || JAVAC1_1.equals(compilerImpl);
-=======
         return CompilerAdapterFactory.isJdkCompiler(compilerImpl);
->>>>>>> e5e0019a
     }
 
     /**
