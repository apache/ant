--- conflicted
+++ resolved
@@ -48,14 +48,9 @@
     @Override
     public Process exec(Project project, String[] cmd, String[] env)
         throws IOException {
-<<<<<<< HEAD
-        File cmdFile = createCommandFile(cmd, env);
+        File cmdFile = createCommandFile(project, cmd, env);
         Process p =
             super.exec(project, new String[] {cmdFile.getPath()}, env);
-=======
-        File cmdFile = createCommandFile(project, cmd, env);
-        Process p = super.exec(project, new String[] {cmdFile.getPath()}, env);
->>>>>>> 9c1f4d90
         deleteAfter(cmdFile, p);
         return p;
     }
@@ -81,14 +76,9 @@
     @Override
     public Process exec(Project project, String[] cmd, String[] env,
                         File workingDir) throws IOException {
-<<<<<<< HEAD
-        File cmdFile = createCommandFile(cmd, env);
+        File cmdFile = createCommandFile(project, cmd, env);
         Process p = super.exec(project, new String[] {cmdFile.getPath()}, env,
             workingDir);
-=======
-        File cmdFile = createCommandFile(project, cmd, env);
-        Process p = super.exec(project, new String[] {cmdFile.getPath()}, env, workingDir);
->>>>>>> 9c1f4d90
         deleteAfter(cmdFile, p);
         return p;
     }
@@ -103,15 +93,8 @@
      */
     private File createCommandFile(final Project project, String[] cmd, String[] env)
         throws IOException {
-<<<<<<< HEAD
-        File script = FILE_UTILS.createTempFile("ANT", ".COM", null, true, true);
+        File script = FILE_UTILS.createTempFile(project, "ANT", ".COM", null, true, true);
         try (BufferedWriter out = new BufferedWriter(new FileWriter(script))) {
-=======
-        File script = FILE_UTILS.createTempFile(project, "ANT", ".COM", null, true, true);
-        BufferedWriter out = null;
-        try {
-            out = new BufferedWriter(new FileWriter(script));
->>>>>>> 9c1f4d90
 
             // add the environment as logicals to the DCL script
             if (env != null) {
