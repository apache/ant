--- conflicted
+++ resolved
@@ -176,110 +176,43 @@
      * @since Ant 1.8.0
      */
     public static CompilerAdapter getCompiler(String compilerType, Task task,
-<<<<<<< HEAD
         Path classpath) throws BuildException {
-        if ("jikes".equalsIgnoreCase(compilerType)) {
+        if (COMPILER_JIKES.equalsIgnoreCase(compilerType)) {
             return new Jikes();
         }
-        if ("extjavac".equalsIgnoreCase(compilerType)) {
+        if (isForkedJavac(compilerType)) {
             return new JavacExternal();
         }
-        if ("classic".equalsIgnoreCase(compilerType)
-            || "javac1.1".equalsIgnoreCase(compilerType)
-            || "javac1.2".equalsIgnoreCase(compilerType)) {
+        if (COMPILER_CLASSIC.equalsIgnoreCase(compilerType)
+            || isClassicJdkCompiler(compilerType)) {
             task.log(
                 "This version of java does not support the classic compiler; upgrading to modern",
                 Project.MSG_WARN);
-            compilerType = "modern";
-        }
-        //on java<=1.3 the modern falls back to classic if it is not found
-        //but on java>=1.4 we just bail out early
-        if ("modern".equalsIgnoreCase(compilerType)
-            || "javac1.3".equalsIgnoreCase(compilerType)
-            || "javac1.4".equalsIgnoreCase(compilerType)
-            || "javac1.5".equalsIgnoreCase(compilerType)
-            || "javac1.6".equalsIgnoreCase(compilerType)
-            || "javac1.7".equalsIgnoreCase(compilerType)
-            || "javac1.8".equalsIgnoreCase(compilerType)
-            || "javac1.9".equalsIgnoreCase(compilerType)
-            || "javac9".equalsIgnoreCase(compilerType)
-            || "javac10+".equalsIgnoreCase(compilerType)) {
+            compilerType = COMPILER_MODERN;
+        }
+        if (COMPILER_MODERN.equalsIgnoreCase(compilerType)
+            || isModernJdkCompiler(compilerType)) {
             // does the modern compiler exist?
             if (doesModernCompilerExist()) {
                 return new Javac13();
-=======
-                                              Path classpath)
-        throws BuildException {
-            if (compilerType.equalsIgnoreCase(COMPILER_JIKES)) {
-                return new Jikes();
-            }
-            if (isForkedJavac(compilerType)) {
-                return new JavacExternal();
-            }
-            if (compilerType.equalsIgnoreCase(COMPILER_CLASSIC)
-                || isClassicJdkCompiler(compilerType)) {
-                task.log("This version of java does "
-                                         + "not support the classic "
-                                         + "compiler; upgrading to modern",
-                                         Project.MSG_WARN);
-                compilerType = COMPILER_MODERN;
-            }
-            if (compilerType.equalsIgnoreCase(COMPILER_MODERN)
-                || isModernJdkCompiler(compilerType)) {
-                // does the modern compiler exist?
-                if (doesModernCompilerExist()) {
-                    return new Javac13();
-                } else {
-                    throw new BuildException("Unable to find a javac "
-                                             + "compiler;\n"
-                                             + MODERN_COMPILER
-                                             + " is not on the "
-                                             + "classpath.\n"
-                                             + "Perhaps JAVA_HOME does not"
-                                             + " point to the JDK.\n"
-                            + "It is currently set to \""
-                            + JavaEnvUtils.getJavaHome()
-                            + "\"");
-                }
->>>>>>> e5e0019a
             }
             throw new BuildException(
                 "Unable to find a javac compiler;\n%s is not on the classpath.\nPerhaps JAVA_HOME does not point to the JDK.\nIt is currently set to \"%s\"",
                 MODERN_COMPILER, JavaEnvUtils.getJavaHome());
         }
 
-<<<<<<< HEAD
-        if ("jvc".equalsIgnoreCase(compilerType)
-            || "microsoft".equalsIgnoreCase(compilerType)) {
+        if (COMPILER_JVC.equalsIgnoreCase(compilerType)
+            || COMPILER_JVC_ALIAS.equalsIgnoreCase(compilerType)) {
             return new Jvc();
-=======
-            if (compilerType.equalsIgnoreCase(COMPILER_JVC)
-                || compilerType.equalsIgnoreCase(COMPILER_JVC_ALIAS)) {
-                return new Jvc();
-            }
-            if (compilerType.equalsIgnoreCase(COMPILER_KJC)) {
-                return new Kjc();
-            }
-            if (compilerType.equalsIgnoreCase(COMPILER_GCJ)) {
-                return new Gcj();
-            }
-            if (compilerType.equalsIgnoreCase(COMPILER_SYMANTEC_ALIAS)
-                || compilerType.equalsIgnoreCase(COMPILER_SYMANTEC)) {
-                return new Sj();
-            }
-            return resolveClassName(compilerType,
-                                    // Memory-Leak in line below
-                                task.getProject().createClassLoader(classpath));
->>>>>>> e5e0019a
-        }
-        if ("kjc".equalsIgnoreCase(compilerType)) {
+        }
+        if (COMPILER_KJC.equalsIgnoreCase(compilerType)) {
             return new Kjc();
         }
-        if ("gcj".equalsIgnoreCase(compilerType)) {
+        if (COMPILER_GCJ.equalsIgnoreCase(compilerType)) {
             return new Gcj();
         }
-        if ("sj".equalsIgnoreCase(compilerType)
-            || "symantec".equalsIgnoreCase(compilerType)) {
+        if (COMPILER_SYMANTEC_ALIAS.equalsIgnoreCase(compilerType)
+            || COMPILER_SYMANTEC.equalsIgnoreCase(compilerType)) {
             return new Sj();
         }
         return resolveClassName(compilerType,
@@ -331,7 +264,7 @@
      * Is the compiler implementation a forked jdk compiler?
      *
      * @param compilerImpl the name of the compiler implementation
-     * @since 1.9.17
+     * @since 1.10.12
      */
     public static boolean isForkedJavac(final String compilerName) {
         return containsIgnoreCase(FORKED_JDK_COMPILERS, compilerName);
@@ -341,7 +274,7 @@
      * Is the compiler implementation a jdk compiler?
      *
      * @param compilerImpl the name of the compiler implementation
-     * @since 1.9.17
+     * @since 1.10.12
      */
     public static boolean isJdkCompiler(final String compilerName) {
         return containsIgnoreCase(JDK_COMPILERS, compilerName);
@@ -351,7 +284,7 @@
      * Is the compiler implementation a jdk compiler without specified version?
      *
      * @param compilerImpl the name of the compiler implementation
-     * @since 1.9.17
+     * @since 1.10.12
      */
     public static boolean isJdkCompilerNickname(final String compilerName) {
         return containsIgnoreCase(JDK_COMPILER_NICKNAMES, compilerName);
@@ -361,7 +294,7 @@
      * Does the compiler correspond to "classic"?
      *
      * @param compilerImpl the name of the compiler implementation
-     * @since 1.9.17
+     * @since 1.10.12
      */
     public static boolean isClassicJdkCompiler(final String compilerName) {
         return containsIgnoreCase(CLASSIC_JDK_COMPILERS, compilerName);
@@ -371,18 +304,13 @@
      * Does the compiler correspond to "modern"?
      *
      * @param compilerImpl the name of the compiler implementation
-     * @since 1.9.17
+     * @since 1.10.12
      */
     public static boolean isModernJdkCompiler(final String compilerName) {
         return containsIgnoreCase(MODERN_JDK_COMPILERS, compilerName);
     }
 
     private static boolean containsIgnoreCase(final List<String> compilers, final String compilerName) {
-        for (String compiler : compilers) {
-            if (compiler.equalsIgnoreCase(compilerName)) {
-                return true;
-            }
-        }
-        return false;
+        return compilerName != null && compilers.stream().anyMatch(compilerName::equalsIgnoreCase);
     }
 }