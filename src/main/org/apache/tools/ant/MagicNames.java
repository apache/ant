/*
 *  Licensed to the Apache Software Foundation (ASF) under one or more
 *  contributor license agreements.  See the NOTICE file distributed with
 *  this work for additional information regarding copyright ownership.
 *  The ASF licenses this file to You under the Apache License, Version 2.0
 *  (the "License"); you may not use this file except in compliance with
 *  the License.  You may obtain a copy of the License at
 *
 *      https://www.apache.org/licenses/LICENSE-2.0
 *
 *  Unless required by applicable law or agreed to in writing, software
 *  distributed under the License is distributed on an "AS IS" BASIS,
 *  WITHOUT WARRANTIES OR CONDITIONS OF ANY KIND, either express or implied.
 *  See the License for the specific language governing permissions and
 *  limitations under the License.
 *
 */
package org.apache.tools.ant;

import org.apache.tools.ant.launch.Launcher;

/**
 * Magic names used within Ant.
 *
 * Not all magic names are here yet.
 *
 * @since Ant 1.6
 */
public final class MagicNames {

    private MagicNames() {
    }

    /**
     * prefix for antlib URIs:
     * {@value}
     */
    public static final String ANTLIB_PREFIX = "antlib:";

    /**
     * Ant version property.
     * Value: {@value}
     */
    public static final String ANT_VERSION = "ant.version";

    /**
     * System classpath policy.
     * Value: {@value}
     */
    public static final String BUILD_SYSCLASSPATH = "build.sysclasspath";

    /**
     * The name of the script repository used by the script repo task.
     * Value {@value}
     */
    public static final String SCRIPT_REPOSITORY = "org.apache.ant.scriptrepo";

    /**
     * The name of the script cache used by the script runner.
     * Value {@value}
     */
    public static final String SCRIPT_CACHE = "org.apache.ant.scriptcache";

    /**
     * The name of the reference to the System Class Loader.
     * Value {@value}
     **/
    public static final String SYSTEM_LOADER_REF = "ant.coreLoader";

    /**
     * Name of the property which can provide an override of the repository dir.
     * for the libraries task
     * Value {@value}
     */
    public static final String REPOSITORY_DIR_PROPERTY = "ant.maven.repository.dir";

    /**
     * Name of the property which can provide an override of the repository URL.
     * for the libraries task
     * Value {@value}
     */
    public static final String REPOSITORY_URL_PROPERTY = "ant.maven.repository.url";

    /**
     * name of the resource that taskdefs are stored under.
     * Value: {@value}
     */
    public static final String TASKDEF_PROPERTIES_RESOURCE =
            "/org/apache/tools/ant/taskdefs/defaults.properties";

    /**
     * name of the resource that typedefs are stored under.
     * Value: {@value}
     */
    public static final String TYPEDEFS_PROPERTIES_RESOURCE =
            "/org/apache/tools/ant/types/defaults.properties";

    /**
     * Reference to the current Ant executor.
     * Value: {@value}
     */
    public static final String ANT_EXECUTOR_REFERENCE = "ant.executor";

    /**
     * Property defining the classname of an executor.
     * Value: {@value}
     */
    public static final String ANT_EXECUTOR_CLASSNAME = "ant.executor.class";

    /**
     * property name for basedir of the project.
     * Value: {@value}
     */
    public static final String PROJECT_BASEDIR = "basedir";

    /**
     * property for ant file name.
     * Value: {@value}
     */
    public static final String ANT_FILE = "ant.file";

    /**
     * property for type of ant build file (either file or url)
     * Value: {@value}
     * @since Ant 1.8.0
     */
    public static final String ANT_FILE_TYPE = "ant.file.type";

    /**
     * ant build file of type file
     * Value: {@value}
     * @since Ant 1.8.0
     */
    public static final String ANT_FILE_TYPE_FILE = "file";

    /**
     * ant build file of type url
     * Value: {@value}
     * @since Ant 1.8.0
     */
    public static final String ANT_FILE_TYPE_URL = "url";

    /**
     * Property used to store the java version ant is running in.
     * Value: {@value}
     * @since Ant 1.7
     */
    public static final String ANT_JAVA_VERSION = "ant.java.version";

    /**
     * Property used to store the location of ant.
     * Value: {@value}
     * @since Ant 1.7
     */
    public static final String ANT_HOME = Launcher.ANTHOME_PROPERTY;

    /**
     * Property used to store the location of the ant library (typically the ant.jar file.)
     * Value: {@value}
     * @since Ant 1.7
     */
    public static final String ANT_LIB = "ant.core.lib";

    /**
     * property for regular expression implementation.
     * Value: {@value}
     */
    public static final String REGEXP_IMPL = "ant.regexp.regexpimpl";

    /**
     * property that provides the default value for javac's and
     * javadoc's source attribute.
     * Value: {@value}
     * @since Ant 1.7
     */
    public static final String BUILD_JAVAC_SOURCE = "ant.build.javac.source";

    /**
     * property that provides the default value for javac's target attribute.
     * Value: {@value}
     * @since Ant 1.7
     */
    public static final String BUILD_JAVAC_TARGET = "ant.build.javac.target";

    /**
     * Name of the magic property that controls classloader reuse.
     * Value: {@value}
     * @since Ant 1.4.
     */
    public static final String REFID_CLASSPATH_REUSE_LOADER = "ant.reuse.loader";

    /**
     * Prefix used to store classloader references.
     * Value: {@value}
     */
    public static final String REFID_CLASSPATH_LOADER_PREFIX = "ant.loader.";

    /**
     * Reference used to store the property helper.
     * Value: {@value}
     */
    public static final String REFID_PROPERTY_HELPER = "ant.PropertyHelper";

    /**
     * Reference used to store the local properties.
     * Value: {@value}
     */
    public static final String REFID_LOCAL_PROPERTIES = "ant.LocalProperties";

    /**
     * Name of JVM system property which provides the name of the ProjectHelper class to use.
     * Value: {@value}
     */
    public static final String PROJECT_HELPER_CLASS = "org.apache.tools.ant.ProjectHelper";

    /**
     * The service identifier in jars which provide ProjectHelper implementations.
     * Value: {@value}
     */
    public static final String PROJECT_HELPER_SERVICE =
        "META-INF/services/" + PROJECT_HELPER_CLASS;

    /**
     * Name of ProjectHelper reference that we add to a project.
     * Value: {@value}
     */
    public static final String REFID_PROJECT_HELPER = "ant.projectHelper";

    /**
     * Name of the property holding the name of the currently
     * executing project, if one has been specified.
     *
     * Value: {@value}
     * @since Ant 1.8.0
     */
    public static final String PROJECT_NAME = "ant.project.name";

    /**
     * Name of the property holding the default target of the
     * currently executing project, if one has been specified.
     *
     * Value: {@value}
     * @since Ant 1.8.0
     */
    public static final String PROJECT_DEFAULT_TARGET
        = "ant.project.default-target";

    /**
     * Name of the property holding a comma separated list of targets
     * that have been invoked (from the command line).
     *
     * Value: {@value}
     * @since Ant 1.8.0
     */
    public static final String PROJECT_INVOKED_TARGETS
        = "ant.project.invoked-targets";

    /**
     * Name of the project reference holding an instance of {@link
     * org.apache.tools.ant.taskdefs.launcher.CommandLauncher} to use
     * when executing commands with the help of an external script.
     *
     * <p>Alternatively this is the name of a system property holding
     * the fully qualified class name of a {@link
     * org.apache.tools.ant.taskdefs.launcher.CommandLauncher}.</p>
     *
     * Value: {@value}
     * @since Ant 1.9.0
     */
    public static final String ANT_SHELL_LAUNCHER_REF_ID = "ant.shellLauncher";

    /**
     * Name of the project reference holding an instance of {@link
     * org.apache.tools.ant.taskdefs.launcher.CommandLauncher} to use
     * when executing commands without the help of an external script.
     *
     * <p>Alternatively this is the name of a system property holding
     * the fully qualified class name of a {@link
     * org.apache.tools.ant.taskdefs.launcher.CommandLauncher}.</p>
     *
     * Value: {@value}
     * @since Ant 1.9.0
     */
    public static final String ANT_VM_LAUNCHER_REF_ID = "ant.vmLauncher";
    /**
     * Name of the namespace "type".
     * (Note: cannot be used as an element.)
     * @since Ant 1.9.1
     */
    public static final String ATTRIBUTE_NAMESPACE = "attribute namespace";

    /**
     * Name of the property which can provide an override of the
     * User-Agent used in &lt;get&gt; tasks.
     * Value {@value}
     */
    public static final String HTTP_AGENT_PROPERTY = "ant.http.agent";

    /**
     * Magic property that can be set to contain a value for tstamp's
     * "now" in order to make builds that use the task create
     * reproducible results.
     *
     * <p>The value is expected to be a number representing the date
     * as seconds since the epoch.</p>
     *
     * Value: {@value}
     * @since Ant 1.10.2
     */
    public static final String TSTAMP_NOW = "ant.tstamp.now";

    /**
<<<<<<< HEAD
     * Magic property that can be set to contain a value for tstamp's
     * "now" in order to make builds that use the task create
     * reproducible results.
     *
     * <p>The value is expected to be in ISO time format
     * (<i>1972-04-17T08:07</i>)</p>
     *
     * Value: {@value}
     * @since Ant 1.10.2
     */
    public static final String TSTAMP_NOW_ISO = "ant.tstamp.now.iso";

=======
     * Magic property that can be set to override the java.io.tmpdir
     * system property as the location for Ant's default temporary
     * directory.
     * Value: {@value}
     * @since Ant 1.9.15
     */
    public static final String TMPDIR = "ant.tmpdir";
>>>>>>> 9c1f4d90
}
<|MERGE_RESOLUTION|>--- conflicted
+++ resolved
@@ -310,7 +310,6 @@
     public static final String TSTAMP_NOW = "ant.tstamp.now";
 
     /**
-<<<<<<< HEAD
      * Magic property that can be set to contain a value for tstamp's
      * "now" in order to make builds that use the task create
      * reproducible results.
@@ -323,13 +322,12 @@
      */
     public static final String TSTAMP_NOW_ISO = "ant.tstamp.now.iso";
 
-=======
+    /**
      * Magic property that can be set to override the java.io.tmpdir
      * system property as the location for Ant's default temporary
      * directory.
      * Value: {@value}
-     * @since Ant 1.9.15
+     * @since Ant 1.10.8
      */
     public static final String TMPDIR = "ant.tmpdir";
->>>>>>> 9c1f4d90
 }
