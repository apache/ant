<?xml version="1.0"?>
<!--
  Licensed to the Apache Software Foundation (ASF) under one or more
  contributor license agreements.  See the NOTICE file distributed with
  this work for additional information regarding copyright ownership.
  The ASF licenses this file to You under the Apache License, Version 2.0
  (the "License"); you may not use this file except in compliance with
  the License.  You may obtain a copy of the License at

      https://www.apache.org/licenses/LICENSE-2.0

  Unless required by applicable law or agreed to in writing, software
  distributed under the License is distributed on an "AS IS" BASIS,
  WITHOUT WARRANTIES OR CONDITIONS OF ANY KIND, either express or implied.
  See the License for the specific language governing permissions and
  limitations under the License.
-->
<project name="rmic" default="tearDown" basedir=".">

  <property name="rmic.dir" location="." />
  <property name="src.dir" location="${rmic.dir}/src"/>

  <import file="../../buildfiletest-base.xml"/>

  <target name="setUp">
    <mkdir dir="${output}" />
    <property name="build.dir" location="${output}/build"/>
    <property name="dest.dir" location="${output}/dest"/>
  </target>



  <!-- init builds the java source -->
  <target name="init" depends="probe-rmic,setUp">
    <mkdir dir="${build.dir}"/>
    <mkdir dir="${dest.dir}"/>

    <javac
      destdir="${build.dir}"
      srcdir="${src.dir}"
      includes="Remote*.java">
    </javac>

    <presetdef name="base-rmic">
      <rmic
        base="${build.dir}"
        verify="true"
        includes="**/*.class"/>
    </presetdef>

    <presetdef name="rmic-bad-class">
      <rmic
        base="${build.dir}"
        verify="false"
        classname="unimplemented.class"
        />
    </presetdef>

    <presetdef name="dest-rmic">
      <rmic
        base="${build.dir}"
        destdir="${dest.dir}"
        verify="true"
        includes="**/*.class"/>
    </presetdef>

    <macrodef name="assertFileCreated">
      <attribute name="file" />
      <sequential>
        <fail>Not found : ${build.dir}/@{file}
          <condition>
            <not><available file="${build.dir}/@{file}"/></not>
          </condition>
        </fail>
      </sequential>
    </macrodef>

    <macrodef name="assertFileCreatedInDest">
      <attribute name="file" />
      <sequential>
        <fail>Not found : ${dest.dir}/@{file}
          <condition>
            <not><available file="${dest.dir}/@{file}"/></not>
          </condition>
        </fail>
      </sequential>
    </macrodef>

    <macrodef name="assertFileAbsent">
      <attribute name="file" />
      <sequential>
        <fail>Expected to be missing : ${build.dir}/@{file}
          <condition>
            <available file="${build.dir}/@{file}"/>
          </condition>
        </fail>
      </sequential>
    </macrodef>

    <macrodef name="assertFileAbsentInDest">
      <attribute name="file" />
      <sequential>
        <fail>Expected to be missing : ${dest.dir}/@{file}
          <condition>
            <available file="${dest.dir}/@{file}"/>
          </condition>
        </fail>
      </sequential>
    </macrodef>
    
    <macrodef name="assertStubCompiled">
      <sequential>
        <assertFileCreated file="RemoteTimestampImpl_Stub.class"  />
      </sequential>
    </macrodef>

    <macrodef name="assertStubCompiledInDest">
      <sequential>
        <assertFileCreatedInDest file="RemoteTimestampImpl_Stub.class"  />
      </sequential>
    </macrodef>

    <macrodef name="assertSkelCompiled">
      <sequential>
        <assertFileCreated file="RemoteTimestampImpl_Skel.class"  />
      </sequential>
    </macrodef>

    <macrodef name="assertSkelCompiledInDest">
      <sequential>
        <assertFileCreatedInDest file="RemoteTimestampImpl_Skel.class"  />
      </sequential>
    </macrodef>

    <macrodef name="assertSkelAbsent">
      <sequential>
        <assertFileAbsent file="RemoteTimestampImpl_Skel.class"  />
      </sequential>
    </macrodef>
    
    <macrodef name="assertSkelAbsentInDest">
      <sequential>
        <assertFileAbsentInDest file="RemoteTimestampImpl_Skel.class"  />
      </sequential>
    </macrodef>

    <macrodef name="assertBaseCompiled">
      <sequential>
        <assertStubCompiled />
        <assertSkelCompiled />
      </sequential>
    </macrodef>

    <macrodef name="assertBaseCompiledInDest">
      <sequential>
        <assertStubCompiledInDest />
        <assertSkelCompiledInDest />
      </sequential>
    </macrodef>
    
    <macrodef name="assertAntStubCompiled">
      <sequential>
        <assertFileCreated file="AntTimestamp_Stub.class"/>
      </sequential>
    </macrodef>
    
    <macrodef name="assertAntStubCompiledInDest">
      <sequential>
        <assertFileCreatedInDest file="AntTimestamp_Stub.class"/>
      </sequential>
    </macrodef>
    
    <macrodef name="assertAntSkelCompiled">
      <sequential>
        <assertFileCreated file="AntTimestamp_Skel.class"/>
      </sequential>
    </macrodef>

    <macrodef name="assertAntSkelCompiledInDest">
      <sequential>
        <assertFileCreatedInDest file="AntTimestamp_Skel.class"/>
      </sequential>
    </macrodef>

    <macrodef name="assertAntCompiled">
      <sequential>
        <assertAntStubCompiled />
        <assertAntSkelCompiled />
      </sequential>
    </macrodef>

    <macrodef name="assertAntCompiledInDest">
      <sequential>
        <assertAntStubCompiledInDest />
        <assertAntSkelCompiledInDest />
      </sequential>
    </macrodef>

  </target>
  
  <target name="probe-rmic">
    <available property="kaffe.present" classname="jkaffe.rmi.rmic.RMIC"/>
    <condition property="rmic.present">
      <and>
        <or>
          <available classname="sun.rmi.rmic.Main"/>
          <!-- we'll use forking as default for Java9 -->
          <available classname="java.lang.module.ModuleDescriptor"/>
        </or>
        <not>
          <javaversion atleast="15"/>
        </not>
      </and>
    </condition>
    <condition property="rmic.compiler" value="forking">
      <available classname="java.lang.module.ModuleDescriptor"/>
    </condition>
    <property name="rmic.compiler" value="sun"/>
    <available property="wlrmic.present" classname="weblogic.rmic"/>
<<<<<<< HEAD
=======
    <condition property="rmic6.present">
      <and>
        <isset property="rmic.present"/>
        <available classname="java.util.ServiceLoader"/>
      </and>
    </condition>
    <condition property="java15+">
      <javaversion atleast="15"/>
    </condition>
>>>>>>> 45fd589a
  </target>

  <target name="testDefault" depends="init" unless="java15+">
    <base-rmic compiler="default" listfiles="true"/>
    <assertBaseCompiled/>
  </target>

  <target name="testDefaultDest" depends="init" unless="java15+">
    <dest-rmic compiler="default"/>
    <assertBaseCompiledInDest/>
  </target>

  <target name="testEmpty" depends="init" unless="java15+">
    <base-rmic compiler=""/>
    <assertBaseCompiled/>
  </target>

  <target name="testEmptyDest" depends="init" unless="java15+">
    <dest-rmic compiler=""/>
    <assertBaseCompiledInDest/>
  </target>

  <target name="testVersion11" depends="init" unless="java15+">
    <base-rmic compiler="default" stubversion="1.1" />
    <assertBaseCompiled/>
  </target>

  <target name="testVersion11Dest" depends="init" unless="java15+">
    <dest-rmic compiler="default" stubversion="1.1" />
    <assertBaseCompiledInDest/>
  </target>

  <target name="testVersion12" depends="init" unless="java15+">
    <base-rmic compiler="default" stubversion="1.2" />
    <assertStubCompiled/>
    <assertSkelAbsent/>
  </target>
  
  <target name="testVersion12Dest" depends="init" unless="java15+">
    <dest-rmic compiler="default" stubversion="1.2" />
    <assertStubCompiledInDest/>
    <assertSkelAbsentInDest/>
  </target>
  
  <target name="testVersionCompat" depends="init" unless="java15+">
    <base-rmic compiler="default" stubversion="compat" />
    <assertBaseCompiled/>
  </target>
  
  <target name="testVersionCompatDest" depends="init" unless="java15+">
    <dest-rmic compiler="default" stubversion="compat" />
    <assertBaseCompiledInDest/>
  </target>
  
  <target name="testRmic" if="rmic.present" depends="init">
    <base-rmic compiler="${rmic.compiler}"/>
    <assertBaseCompiled/>
  </target>

  <target name="testRmicDest" if="rmic.present" depends="init">
    <dest-rmic compiler="${rmic.compiler}"/>
    <assertBaseCompiledInDest/>
  </target>

  <target name="testRmicJArg" if="rmic.present" depends="init">
    <base-rmic compiler="${rmic.compiler}">
      <compilerarg value="-J-mx256m" />
    </base-rmic>
    <assertBaseCompiled/>
  </target>

  <target name="testRmicJArgDest" if="rmic.present" depends="init">
    <dest-rmic compiler="${rmic.compiler}">
      <compilerarg value="-J-mx256m" />
    </dest-rmic>
    <assertBaseCompiledInDest/>
  </target>

  <target name="testKaffe" if="kaffe.present" depends="init">
    <base-rmic
      compiler="kaffe"
      />
    <assertBaseCompiled/>
  </target>

  <target name="testKaffeDest" if="kaffe.present" depends="init">
    <dest-rmic
      compiler="kaffe"
      />
    <assertBaseCompiledInDest/>
  </target>
	
<!-- weblogic.rmic doesn't work without a global CLASSPATH
  <target name="testWlrmic" if="wlrmic.present" depends="init">
    <base-rmic
      compiler="weblogic"
      />
  </target>

  <target name="testWlrmicJArg" if="wlrmic.present" depends="init">
    <base-rmic
        compiler="weblogic"
        >
      <compilerarg value="-J-mx256m" />
    </base-rmic>
  </target>
-->
  <target name="testForking" if="rmic.present" depends="init">
    <base-rmic
      compiler="forking"
      />
    <assertBaseCompiled/>
  </target>

  <target name="testBadName" depends="init">
    <base-rmic
      compiler="no-such-compiler"
      />
  </target>

  <target name="testExplicitClass" if="rmic.present" depends="init">
    <base-rmic
        compiler="org.apache.tools.ant.taskdefs.rmic.ForkingSunRmic"
        />
    <assertBaseCompiled/>
  </target>
  
  <target name="testWrongClass" depends="init">
    <base-rmic
      compiler="org.apache.tools.ant.BuildException"
      />
  </target>

  <target name="testNoBase" depends="init">
    <rmic
      verify="true"
      includes="**/*.class"/>
  </target>

  <target name="testBaseDoesntExist" depends="init">
    <rmic
      base="${build.dir}/classes"
      verify="true"
      includes="**/*.class"/>
  </target>

  <target name="testBaseIsntDir" depends="init">
    <rmic
      base="${ant.file}"
      verify="true"
      includes="**/*.class"/>
  </target>

  <target name="testFailingAdapter" depends="init">
    <base-rmic
      compiler="org.apache.tools.ant.taskdefs.rmic.RmicAdvancedTest$FailingRmicAdapter"
      />
  </target>
  
  <target name="compileAntTimestamp" depends="init">
    <javac
      destdir="${build.dir}"
      srcdir="${src.dir}"
      includes="Ant*.java">
    </javac>
  </target>

  <target name="testAntClasspath" depends="compileAntTimestamp" unless="java15+">
    <base-rmic
      compiler="default"
      />
    <assertAntCompiled/>
  </target>

  <target name="testAntClasspathDest" depends="compileAntTimestamp" unless="java15+">
    <dest-rmic
      compiler="default"
      />
    <assertAntCompiledInDest/>
  </target>

  <target name="testForkingAntClasspath" depends="compileAntTimestamp" unless="java15+">
    <base-rmic
      compiler="forking"
      />
    <assertAntCompiled />
  </target>

  <target name="testForkingAntClasspathDest" depends="compileAntTimestamp" unless="java15+">
    <dest-rmic
      compiler="forking"
      />
    <assertAntCompiledInDest />
  </target>

  <target name="testDefaultBadClass" depends="init" unless="java15+">
    <rmic-bad-class compiler="default"/>
  </target>

  <target name="testMagicProperty" depends="init">
    <property name="build.rmic" value="no-such-adapter"/>
    <base-rmic
      />
  </target>

  <target name="testMagicPropertyOverridesEmptyString" depends="init">
    <property name="build.rmic" value="no-such-adapter"/>
    <base-rmic compiler=""
      />
  </target>

  <target name="testMagicPropertyIsEmptyString" depends="init" unless="java15+">
    <property name="build.rmic" value=""/>
    <base-rmic />
    <assertBaseCompiled/>
  </target>

  <target name="testXnewForked" if="rmic.present" depends="init">
    <base-rmic compiler="forking">
      <compilerarg value="-Xnew"/>
    </base-rmic>
    <assertBaseCompiled/>
  </target>

  <target name="testXnewForkedDest" if="rmic.present" depends="init">
    <dest-rmic compiler="forking">
      <compilerarg value="-Xnew"/>
    </dest-rmic>
    <assertBaseCompiledInDest/>
  </target>

  <target name="testXnewCompiler" if="rmic.present" depends="init">
    <base-rmic compiler="xnew">
    </base-rmic>
    <assertBaseCompiled/>
  </target>

  <target name="testXnewCompilerDest" if="rmic.present" depends="init">
    <dest-rmic compiler="xnew">
    </dest-rmic>
    <assertBaseCompiledInDest/>
  </target>

  <target name="testIDL" depends="init" unless="java15+">
    <base-rmic compiler="default" idl="true"/>
    <assertFileCreated file="RemoteTimestamp.idl"/>
  </target>

  <target name="testIDLDest" depends="init" unless="java15+">
    <dest-rmic compiler="default" idl="true"/>
    <assertFileCreatedInDest file="RemoteTimestamp.idl"/>
  </target>

  <target name="testIIOP" depends="init" unless="java15+">
    <base-rmic compiler="default" iiop="true"/>
    <assertFileCreated file="_RemoteTimestamp_Stub.class"/>
    <assertFileCreated file="_RemoteTimestampImpl_Tie.class"/>
  </target>

  <target name="testIIOPDest" depends="init" unless="java15+">
    <dest-rmic compiler="default" iiop="true"/>
    <assertFileCreatedInDest file="_RemoteTimestamp_Stub.class"/>
    <assertFileCreatedInDest file="_RemoteTimestampImpl_Tie.class"/>
  </target>

</project><|MERGE_RESOLUTION|>--- conflicted
+++ resolved
@@ -217,18 +217,9 @@
     </condition>
     <property name="rmic.compiler" value="sun"/>
     <available property="wlrmic.present" classname="weblogic.rmic"/>
-<<<<<<< HEAD
-=======
-    <condition property="rmic6.present">
-      <and>
-        <isset property="rmic.present"/>
-        <available classname="java.util.ServiceLoader"/>
-      </and>
-    </condition>
     <condition property="java15+">
       <javaversion atleast="15"/>
     </condition>
->>>>>>> 45fd589a
   </target>
 
   <target name="testDefault" depends="init" unless="java15+">
