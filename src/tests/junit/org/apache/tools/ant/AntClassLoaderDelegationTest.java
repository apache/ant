--- conflicted
+++ resolved
@@ -111,11 +111,7 @@
 
         public ParentLoader() {
         }
-<<<<<<< HEAD
-        
-=======
 
->>>>>>> bd0759d9
         protected Enumeration findResources(String name) throws IOException {
             if (name.equals(TEST_RESOURCE)) {
                 return Collections.enumeration(
