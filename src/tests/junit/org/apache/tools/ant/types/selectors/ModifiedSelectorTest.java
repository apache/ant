--- conflicted
+++ resolved
@@ -61,11 +61,7 @@
  * @since  Ant 1.6
  */
 public class ModifiedSelectorTest {
-<<<<<<< HEAD
-    
-=======
-
->>>>>>> 0ed7f4ab
+
     @Rule
     public final BaseSelectorRule selectorRule = new BaseSelectorRule();
 
@@ -349,11 +345,7 @@
     @Test
     public void testCreatePropertiesCacheViaModifiedSelector() {
         File cachefile = new File(selectorRule.getProject().getBaseDir(), "cachefile.properties");
-<<<<<<< HEAD
-    
-=======
-
->>>>>>> 0ed7f4ab
+
         // Configure the selector
         ModifiedSelector s = new ModifiedSelector();
         s.setDelayUpdate(false);
@@ -370,11 +362,7 @@
         // evaluate correctness
         assertTrue("Cache file is not created.", cachefile.exists());
         cachefile.delete();
-<<<<<<< HEAD
-        
-=======
-
->>>>>>> 0ed7f4ab
+
     }
 
 
