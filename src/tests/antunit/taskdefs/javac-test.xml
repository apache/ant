<?xml version="1.0"?>
<!--
  Licensed to the Apache Software Foundation (ASF) under one or more
  contributor license agreements.  See the NOTICE file distributed with
  this work for additional information regarding copyright ownership.
  The ASF licenses this file to You under the Apache License, Version 2.0
  (the "License"); you may not use this file except in compliance with
  the License.  You may obtain a copy of the License at

      http://www.apache.org/licenses/LICENSE-2.0

  Unless required by applicable law or agreed to in writing, software
  distributed under the License is distributed on an "AS IS" BASIS,
  WITHOUT WARRANTIES OR CONDITIONS OF ANY KIND, either express or implied.
  See the License for the specific language governing permissions and
  limitations under the License.
-->
<project default="antunit" xmlns:au="antlib:org.apache.ant.antunit">
  <import file="../antunit-base.xml" />

  <property name="javac-dir" location="${output}/javac-dir" />
  <property name="build-dir" location="${javac-dir}/build" />

  <target name="test-includeDestClasses">
    <property name="DATE" value="09/10/1999 4:30 pm" />
    <delete dir="${javac-dir}/src" />
    <mkdir dir="${javac-dir}/src" />
    <echo file="${javac-dir}/src/A.java">
      public class A { B b;}
    </echo>
    <echo file="${javac-dir}/src/B.java">
      public class B { }
    </echo>
    <delete dir="${javac-dir}/classes" quiet="yes" />
    <mkdir dir="${javac-dir}/classes" />
    <javac srcdir="${javac-dir}/src" destdir="${javac-dir}/classes" />
    <touch file="${javac-dir}/src/B.java" datetime="${DATE}" />
    <touch file="${javac-dir}/classes/B.class" datetime="${DATE}" />
    <!-- following should not update B.class -->
    <delete quiet="yes" file="${javac-dir}/classes/A.class" />
    <javac srcdir="${javac-dir}/src" destdir="${javac-dir}/classes" />
    <au:assertTrue>
      <isfileselected file="${javac-dir}/classes/B.class">
        <date datetime="${DATE}" when="equal" />
      </isfileselected>
    </au:assertTrue>
    <!-- following should update B.class -->
    <delete quiet="yes" file="${javac-dir}/classes/A.class" />
    <javac srcdir="${javac-dir}/src" destdir="${javac-dir}/classes" includeDestClasses="no" />
    <au:assertFalse>
      <isfileselected file="${javac-dir}/classes/B.class">
        <date datetime="${DATE}" when="equal" />
      </isfileselected>
    </au:assertFalse>
  </target>

  <target name="test-updated-property">
    <delete quiet="yes" dir="${build-dir}" />
    <mkdir dir="${build-dir}" />
    <javac srcdir="javac-dir/good-src" destdir="${build-dir}" updatedProperty="classes-updated" />
    <au:assertTrue>
      <equals arg1="${classes-updated}" arg2="true" />
    </au:assertTrue>
    <javac srcdir="javac-dir/good-src" destdir="${build-dir}" updatedProperty="classes-updated-2" />
    <au:assertFalse>
      <isset property="classes-updated-2" />
    </au:assertFalse>
  </target>

  <target name="test-error-property">
    <delete quiet="yes" dir="${build-dir}" />
    <mkdir dir="${build-dir}" />
    <javac srcdir="javac-dir/good-src" destdir="${build-dir}" failOnError="false" errorProperty="compile-failed" />
    <au:assertTrue>
      <equals arg1="${compile-failed}" arg2="${compile-failed}" />
    </au:assertTrue>
    <javac srcdir="javac-dir/bad-src" destdir="${build-dir}" failOnError="false" errorProperty="compile-failed" />
    <au:assertTrue>
      <equals arg1="${compile-failed}" arg2="true" />
    </au:assertTrue>
  </target>

  <target name="setUpForPackageInfoJava">
    <mkdir dir="${javac-dir}/src/a" />
    <mkdir dir="${build-dir}" />
    <echo file="${javac-dir}/src/a/package-info.java">
      <![CDATA[
/**
 * Some test javadocs at the package level.
 */
]]>
    </echo>
    <javac srcdir="${javac-dir}/src" destdir="${build-dir}" updatedProperty="first-pass" />
    <au:assertPropertyEquals name="first-pass" value="true" />
  </target>

  <target name="testPackageInfoJava"
          depends="setUpForPackageInfoJava"
          description="https://issues.apache.org/bugzilla/show_bug.cgi?id=43114">
    <!-- no changes, shouldn't recompile, the initial bug -->
    <javac srcdir="${javac-dir}/src" destdir="${build-dir}" updatedProperty="second-pass" />
    <au:assertFalse>
      <isset property="second-pass" />
    </au:assertFalse>
    <sleep seconds="2" />

    <!-- change package-info.java but make containing target dir even
         more recent - the regression in Ant 1.7.1 -->
    <touch file="${javac-dir}/src/a/package-info.java" />
    <sleep seconds="2" />
    <touch>
      <file file="${build-dir}/a" />
    </touch>
    <javac srcdir="${javac-dir}/src" destdir="${build-dir}" updatedProperty="third-pass" />
    <au:assertPropertyEquals name="third-pass" value="true" />
  </target>

  <target name="testPackageInfoJavaNoDest"
          depends="setUpForPackageInfoJava"
          description="https://issues.apache.org/bugzilla/show_bug.cgi?id=51947">
    <javac srcdir="${javac-dir}/src" updatedProperty="first-pass" />
    <au:assertPropertyEquals name="first-pass" value="true" />

    <!-- no changes, shouldn't recompile, the initial bug -->
    <javac srcdir="${javac-dir}/src" updatedProperty="second-pass" />
    <au:assertFalse>
      <isset property="second-pass" />
    </au:assertFalse>
    <sleep seconds="2" />

    <!-- change package-info.java but make containing target dir even
         more recent - the regression in Ant 1.7.1 -->
    <touch file="${javac-dir}/src/a/package-info.java" />
    <sleep seconds="2" />
    <touch>
      <file file="${javac-dir}/src/a" />
    </touch>
    <javac srcdir="${javac-dir}/src" updatedProperty="third-pass" />
    <au:assertPropertyEquals name="third-pass" value="true" />
  </target>

  <target name="testSuppressPackageInfoClass"
          depends="setUpForPackageInfoJava"
          description="https://issues.apache.org/bugzilla/show_bug.cgi?id=52096">
    <au:assertFileExists file="${build-dir}/a/package-info.class"/>
    <delete file="${build-dir}/a/package-info.class"/>
    <javac srcdir="${javac-dir}/src" destdir="${build-dir}"
           createMissingPackageInfoClass="false"
           updatedProperty="second-pass" />
    <au:assertPropertyEquals name="second-pass" value="true" />
    <au:assertFileDoesntExist file="${build-dir}/a/package-info.class"/>
  </target>

  <target name="-create-javac-adapter">
    <property name="adapter.dir" location="${output}/adapter" />
    <mkdir dir="${input}/org/example" />
    <echo file="${input}/org/example/Adapter.java">
      <![CDATA[
package org.example;
import org.apache.tools.ant.taskdefs.compilers.CompilerAdapter;
import org.apache.tools.ant.taskdefs.Javac;

public class Adapter implements CompilerAdapter {
    public void setJavac(Javac attributes) {}
    public boolean execute() {
        System.err.println("adapter called");
        return true;
    }
}]]>
    </echo>
    <mkdir dir="${resources}" />
    <javac srcdir="${input}" destdir="${resources}" />
  </target>

  <target name="testCompilerNotFound" depends="-create-javac-adapter">
    <au:expectfailure>
      <javac srcdir="${input}" destdir="${output}" compiler="org.example.Adapter" />
    </au:expectfailure>
    <au:assertLogDoesntContain text="adapter called" />
  </target>

  <target name="testCompilerClasspath" depends="-create-javac-adapter" description="https://issues.apache.org/bugzilla/show_bug.cgi?id=11143">
    <mkdir dir="${output}" />
    <javac srcdir="${input}" destdir="${output}" compiler="org.example.Adapter">
      <compilerclasspath location="${resources}" />
    </javac>
    <au:assertLogContains text="adapter called" />
  </target>

  <target name="testCompilerAsNestedElement" depends="-create-javac-adapter">
    <componentdef classname="org.example.Adapter" name="myjavac">
      <classpath location="${resources}" />
    </componentdef>
    <mkdir dir="${output}" />
    <javac srcdir="${input}" destdir="${output}">
      <myjavac />
    </javac>
    <au:assertLogContains text="adapter called" />
  </target>

  <target name="testSourceAttributes" xmlns:if="ant:if" xmlns:unless="ant:unless">
    <delete dir="${javac-dir}/src" />
    <mkdir dir="${javac-dir}/src" />
    <mkdir dir="${javac-dir}/classes" />
    <echo file="${javac-dir}/src/A.java">
      public class A { }
    </echo>
  	<presetdef name="testJavac">
      <javac srcdir="${javac-dir}/src" destdir="${javac-dir}/classes" includeantruntime="false"/>  	    
  	</presetdef>

    <au:expectfailure>
      <testJavac source="notValid"/>
    </au:expectfailure>

    <sequential unless:set="jdk9+">
      <echo>JDK 1.4+</echo>
      <testJavac source="1.4"/>
      <delete dir="${javac-dir}/classes"/>
      <mkdir dir="${javac-dir}/classes"/>
    </sequential>
    
<<<<<<< HEAD
    <sequential unless:set="jdk1.9+">
=======
    <sequential unless:set="jdk9+">
      <echo>JDK 1.5+</echo>
      <testJavac source="1.5"/>
      <delete dir="${javac-dir}/classes"/>
      <mkdir dir="${javac-dir}/classes"/>
    </sequential>
    
    <sequential if:set="jdk1.6+">
      <echo>JDK 1.6+</echo>
      <testJavac source="1.6"/>
      <delete dir="${javac-dir}/classes"/>
      <mkdir dir="${javac-dir}/classes"/>
    </sequential>
  		
    <sequential if:set="jdk1.7+">
      <echo>JDK 1.7+</echo>
      <testJavac source="1.7"/>
      <delete dir="${javac-dir}/classes"/>
      <mkdir dir="${javac-dir}/classes"/>
    </sequential>
    
    <sequential if:set="jdk1.8+">
>>>>>>> 625d3d37
      <echo>JDK 1.8+</echo>
      <testJavac source="1.8"/>
      <delete dir="${javac-dir}/classes"/>
      <mkdir dir="${javac-dir}/classes"/>
    </sequential>
<<<<<<< HEAD

    <sequential if:set="jdk1.9+">
      <echo>JDK 1.9+</echo>
      <testJavac source="1.9"/>
=======
            
    <sequential if:set="jdk9+">
      <echo>JDK 9+</echo>
      <testJavac source="9"/>
>>>>>>> 625d3d37
      <delete dir="${javac-dir}/classes"/>
      <mkdir dir="${javac-dir}/classes"/>
    </sequential>
  </target>	
	
  <target name="testTargetAttributes" xmlns:if="ant:if" xmlns:unless="ant:unless">
    <delete dir="${javac-dir}/src" />
    <mkdir dir="${javac-dir}/src" />
    <mkdir dir="${javac-dir}/classes" />
    <echo file="${javac-dir}/src/A.java">
      public class A { }
    </echo>
    <presetdef name="testJavac">
      <javac srcdir="${javac-dir}/src" destdir="${javac-dir}/classes" includeantruntime="false"/>       
    </presetdef>

    <au:expectfailure>
      <testJavac target="notValid"/>
    </au:expectfailure>

<<<<<<< HEAD
    <sequential unless:set="jdk1.9+">
=======
    <sequential unless:set="jdk9+">
      <echo>JDK 1.4+</echo>
      <testJavac source="1.4" target="1.4"/>
      <delete dir="${javac-dir}/classes"/>
      <mkdir dir="${javac-dir}/classes"/>
    </sequential>

    <sequential unless:set="jdk9+">
      <echo>JDK 1.5+</echo>
      <testJavac source="1.5" target="1.5"/>
      <delete dir="${javac-dir}/classes"/>
      <mkdir dir="${javac-dir}/classes"/>
    </sequential>
    
    <sequential if:set="jdk1.6+">
      <echo>JDK 1.6+</echo>
      <testJavac source="1.6" target="1.6"/>
      <delete dir="${javac-dir}/classes"/>
      <mkdir dir="${javac-dir}/classes"/>
    </sequential>
        
    <sequential if:set="jdk1.7+">
      <echo>JDK 1.7+</echo>
      <testJavac source="1.7" target="1.7"/>
      <delete dir="${javac-dir}/classes"/>
      <mkdir dir="${javac-dir}/classes"/>
    </sequential>
    
    <sequential if:set="jdk1.8+">
>>>>>>> 625d3d37
      <echo>JDK 1.8+</echo>
      <testJavac source="1.8" target="1.8"/>
      <delete dir="${javac-dir}/classes"/>
      <mkdir dir="${javac-dir}/classes"/>
    </sequential>
<<<<<<< HEAD

    <sequential if:set="jdk1.9+">
      <echo>JDK 1.9+</echo>
      <testJavac source="1.9" target="1.9"/>
=======
            
    <sequential if:set="jdk9+">
      <echo>JDK 9+</echo>
      <testJavac source="9" target="9"/>
>>>>>>> 625d3d37
      <delete dir="${javac-dir}/classes"/>
      <mkdir dir="${javac-dir}/classes"/>
    </sequential>
  </target> 
</project><|MERGE_RESOLUTION|>--- conflicted
+++ resolved
@@ -220,48 +220,16 @@
       <mkdir dir="${javac-dir}/classes"/>
     </sequential>
     
-<<<<<<< HEAD
     <sequential unless:set="jdk1.9+">
-=======
-    <sequential unless:set="jdk9+">
-      <echo>JDK 1.5+</echo>
-      <testJavac source="1.5"/>
-      <delete dir="${javac-dir}/classes"/>
-      <mkdir dir="${javac-dir}/classes"/>
-    </sequential>
-    
-    <sequential if:set="jdk1.6+">
-      <echo>JDK 1.6+</echo>
-      <testJavac source="1.6"/>
-      <delete dir="${javac-dir}/classes"/>
-      <mkdir dir="${javac-dir}/classes"/>
-    </sequential>
-  		
-    <sequential if:set="jdk1.7+">
-      <echo>JDK 1.7+</echo>
-      <testJavac source="1.7"/>
-      <delete dir="${javac-dir}/classes"/>
-      <mkdir dir="${javac-dir}/classes"/>
-    </sequential>
-    
-    <sequential if:set="jdk1.8+">
->>>>>>> 625d3d37
       <echo>JDK 1.8+</echo>
       <testJavac source="1.8"/>
       <delete dir="${javac-dir}/classes"/>
       <mkdir dir="${javac-dir}/classes"/>
     </sequential>
-<<<<<<< HEAD
-
-    <sequential if:set="jdk1.9+">
-      <echo>JDK 1.9+</echo>
-      <testJavac source="1.9"/>
-=======
             
     <sequential if:set="jdk9+">
       <echo>JDK 9+</echo>
       <testJavac source="9"/>
->>>>>>> 625d3d37
       <delete dir="${javac-dir}/classes"/>
       <mkdir dir="${javac-dir}/classes"/>
     </sequential>
@@ -282,55 +250,16 @@
       <testJavac target="notValid"/>
     </au:expectfailure>
 
-<<<<<<< HEAD
-    <sequential unless:set="jdk1.9+">
-=======
     <sequential unless:set="jdk9+">
-      <echo>JDK 1.4+</echo>
-      <testJavac source="1.4" target="1.4"/>
-      <delete dir="${javac-dir}/classes"/>
-      <mkdir dir="${javac-dir}/classes"/>
-    </sequential>
-
-    <sequential unless:set="jdk9+">
-      <echo>JDK 1.5+</echo>
-      <testJavac source="1.5" target="1.5"/>
-      <delete dir="${javac-dir}/classes"/>
-      <mkdir dir="${javac-dir}/classes"/>
-    </sequential>
-    
-    <sequential if:set="jdk1.6+">
-      <echo>JDK 1.6+</echo>
-      <testJavac source="1.6" target="1.6"/>
-      <delete dir="${javac-dir}/classes"/>
-      <mkdir dir="${javac-dir}/classes"/>
-    </sequential>
-        
-    <sequential if:set="jdk1.7+">
-      <echo>JDK 1.7+</echo>
-      <testJavac source="1.7" target="1.7"/>
-      <delete dir="${javac-dir}/classes"/>
-      <mkdir dir="${javac-dir}/classes"/>
-    </sequential>
-    
-    <sequential if:set="jdk1.8+">
->>>>>>> 625d3d37
       <echo>JDK 1.8+</echo>
       <testJavac source="1.8" target="1.8"/>
       <delete dir="${javac-dir}/classes"/>
       <mkdir dir="${javac-dir}/classes"/>
     </sequential>
-<<<<<<< HEAD
-
-    <sequential if:set="jdk1.9+">
-      <echo>JDK 1.9+</echo>
-      <testJavac source="1.9" target="1.9"/>
-=======
             
     <sequential if:set="jdk9+">
       <echo>JDK 9+</echo>
       <testJavac source="9" target="9"/>
->>>>>>> 625d3d37
       <delete dir="${javac-dir}/classes"/>
       <mkdir dir="${javac-dir}/classes"/>
     </sequential>
