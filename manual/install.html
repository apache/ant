--- conflicted
+++ resolved
@@ -897,20 +897,12 @@
     <td><a href="https://javaee.github.io/javamail/" target="_top">https://javaee.github.io/javamail/</a></td>
   </tr>
   <tr>
-<<<<<<< HEAD
-    <td>activation.jar<br/>(included in Java 6 and later runtime)</td>
-    <td><a href="Tasks/mail.html">mail</a> task with MIME encoding,
-      and <em><u>deprecated</u></em> <a href="Tasks/mimemail.html">mimemail</a> task</td>
-    <td><a href="https://www.oracle.com/technetwork/java/javase/jaf-135115.html"
-           target="_top">https://www.oracle.com/technetwork/java/javase/jaf-135115.html</a></td>
-=======
     <td>activation.jar<br/>
     (included in Java 6 to Java9 no longer included in Java10 and later)</td>
     <td><a href="Tasks/mail.html">mail</a> task with MIME encoding,
-    and <i>deprecated</i> <a href="Tasks/mimemail.html">mimemail</a> task</td>
+      and <em><u>deprecated</u></em> <a href="Tasks/mimemail.html">mimemail</a> task</td>
     <td><a href="https://github.com/javaee/activation"
-        target="_top">https://github.com/javaee/activation</a></td>
->>>>>>> b7461ce2
+           target="_top">https://www.oracle.com/technetwork/java/javase/jaf-135115.html</a></td>
   </tr>
   <tr>
     <td>jdepend.jar</td>
