<!DOCTYPE html>
<!--
   Licensed to the Apache Software Foundation (ASF) under one or more
   contributor license agreements.  See the NOTICE file distributed with
   this work for additional information regarding copyright ownership.
   The ASF licenses this file to You under the Apache License, Version 2.0
   (the "License"); you may not use this file except in compliance with
   the License.  You may obtain a copy of the License at

       https://www.apache.org/licenses/LICENSE-2.0

   Unless required by applicable law or agreed to in writing, software
   distributed under the License is distributed on an "AS IS" BASIS,
   WITHOUT WARRANTIES OR CONDITIONS OF ANY KIND, either express or implied.
   See the License for the specific language governing permissions and
   limitations under the License.
-->
<html lang="en">
  <head>
    <link rel="stylesheet" type="text/css" href="../stylesheets/style.css">
    <title>Selectors in Apache Ant</title>
  </head>

  <body>
    <h2>Selectors</h2>

    <p>Selectors are a mechanism whereby the files that make up a <code>&lt;fileset&gt;</code> can
    be selected based on criteria other than filename as provided by
    the <code>&lt;include&gt;</code> and <code>&lt;exclude&gt;</code> tags.</p>

    <h3>How to use a Selector</h3>

    <p>A selector is an element of FileSet, and appears within it. It can also be defined outside of
    any target by using the <code>&lt;selector&gt;</code> tag and then using it as a reference.</p>

    <p>Different selectors have different attributes. Some selectors can contain other selectors,
    and these are called <a href="#selectcontainers"><q>Selector Containers</q></a>.  There is also
    a category of selectors that allow user-defined extensions,
    called <a href="#customselect"><q>Custom Selectors</q></a>.  The ones built in to Apache Ant are
    called <a href="#coreselect"><q>Core Selectors</q></a>.</p>

    <h3 id="coreselect">Core Selectors</h3>

    <p>Core selectors are the ones that come standard with Ant. They can be used within a
    fileset and can be contained within Selector Containers.</p>

    <p>The core selectors are:</p>

    <ul>
      <li><a href="#containsselect"><code>&lt;contains&gt;</code></a>&mdash;Select files that
        contain a particular text string</li>
      <li><a href="#dateselect"><code>&lt;date&gt;</code></a>&mdash;Select files that have been
        modified either before or after a particular date and time</li>
      <li><a href="#dependselect"><code>&lt;depend&gt;</code></a>&mdash;Select files that have been
        modified more recently than equivalent files elsewhere</li>
      <li><a href="#depthselect"><code>&lt;depth&gt;</code></a>&mdash;Select files that appear so
        many directories down in a directory tree</li>
      <li><a href="#differentselect"><code>&lt;different&gt;</code></a>&mdash;Select files that are
        different from those elsewhere</li>
      <li><a href="#filenameselect"><code>&lt;filename&gt;</code></a>&mdash;Select files whose name
        matches a particular pattern. Equivalent to the include and exclude elements of a
        patternset.</li>
      <li><a href="#presentselect"><code>&lt;present&gt;</code></a>&mdash;Select files that either
        do or do not exist in some other location</li>
      <li><a href="#regexpselect"><code>&lt;containsregexp&gt;</code></a>&mdash;Select files that
        match a regular expression</li>
      <li><a href="#sizeselect"><code>&lt;size&gt;</code></a>&mdash;Select files that are larger or
        smaller than a particular number of bytes.</li>
      <li><a href="#typeselect"><code>&lt;type&gt;</code></a>&mdash;Select files that are either
        regular files or directories.</li>
      <li><a href="#modified"><code>&lt;modified&gt;</code></a>&mdash;Select files if the return
        value of the configured algorithm is different from that stored in a cache.</li>
      <li><a href="#signedselector"><code>&lt;signedselector&gt;</code></a>&mdash;Select files if
        they are signed, and optionally if they have a signature of a certain name.</li>
      <li><a href="#scriptselector"><code>&lt;scriptselector&gt;</code></a>&mdash;Use a BSF or JSR
        223 scripting language to create your own selector</li>
      <li><a href="#readable"><code>&lt;readable&gt;</code></a>&mdash;Select files if they are
        readable.</li>
      <li><a href="#writable"><code>&lt;writable&gt;</code></a>&mdash;Select files if they are
        writable.</li>
      <li><a href="#executable"><code>&lt;executable&gt;</code></a>&mdash;Select files if they
        are executable.</li>
      <li><a href="#symlink"><code>&lt;symlink&gt;</code></a>&mdash;Select files if they are
        symlinks.</li>
      <li><a href="#ownedBy"><code>&lt;ownedBy&gt;</code></a>&mdash;Select files if they are owned
        by a given user.</li>
      <li><a href="#posixGroup"><code>&lt;posixGroup&gt;</code></a>&mdash;Select
        files if they have a given POSIX group.</li>
      <li><a href="#posixPermissions"><code>&lt;posixPermissions&gt;</code></a>&mdash;Select
        files if they have given POSIX permissions.</li>
    </ul>

    <h4 id="containsselect">Contains Selector</h4>

    <p>The <code>&lt;contains&gt;</code> tag in a FileSet limits the files defined by that fileset
    to only those which contain the string specified by the <code>text</code> attribute.</p>
    <p>The <code>&lt;contains&gt;</code> selector can be used as a ResourceSelector (see
    the <a href="resources.html#restrict">&lt;restrict&gt;</a> ResourceCollection).</p>

    <table class="attr">
      <tr>
        <th scope="col">Attribute</th>
        <th scope="col">Description</th>
        <th scope="col">Required</th>
      </tr>
      <tr>
        <td>text</td>
        <td>Specifies the text that every file must contain
        </td>
        <td>Yes</td>
      </tr>
      <tr>
        <td>casesensitive</td>
        <td>Whether to pay attention to case when looking for the string in the <var>text</var>
          attribute.</td>
        <td>No; default is <q>true</q></td>
      </tr>
      <tr>
        <td>ignorewhitespace</td>
        <td>Whether to eliminate whitespace before checking for the string in the <var>text</var>
          attribute.</td>
        <td>No; default is <q>false</q></td>
      </tr>
      <tr>
        <td>encoding</td>
        <td>Encoding of the resources being selected.
          <em>Since Ant 1.9.0</em>
        </td>
        <td>No; defaults to default JVM character encoding</td>
      </tr>
    </table>

    <p>Here is an example of how to use the Contains Selector:</p>

    <pre>
&lt;fileset dir=&quot;${doc.path}&quot; includes=&quot;**/*.html&quot;&gt;
    &lt;contains text=&quot;script&quot; casesensitive=&quot;no&quot;/&gt;
&lt;/fileset&gt;</pre>

    <p>Selects all the HTML files that contain the string <code>script</code>.</p>

    <h4 id="dateselect">Date Selector</h4>

    <p>The <code>&lt;date&gt;</code> tag in a FileSet will put a limit on the files specified by the
    include tag, so that tags whose last modified date does not meet the date limits specified by
    the selector will not end up being selected.</p>

    <table class="attr">
      <tr>
        <th scope="col">Attribute</th>
        <th scope="col">Description</th>
        <th scope="col">Required</th>
      </tr>
      <tr>
        <td>datetime</td>
        <td>Specifies the date and time to test for.  Should be in the format <q>MM/dd/yyyy hh:mm
          a</q> using the US locale, or an alternative pattern specified via the <var>pattern</var>
          attribute.
        </td>
        <td rowspan="2">At least one of the two</td>
      </tr>
      <tr>
        <td>millis</td>
        <td class="left">The number of milliseconds since 1970 that should be tested for. It is
          usually much easier to use the <var>datetime</var> attribute.
        </td>
      </tr>
      <tr>
        <td>when</td>
        <td>Indicates how to interpret the date, whether the files to be selected are those
          whose last modified times should be before, after, or equal to the specified
          value. Acceptable values for this attribute are:
          <ul>
            <li><q>before</q>&mdash;select files whose last modified date is before the indicated
              date</li>
            <li><q>after</q>&mdash;select files whose last modified date is after the indicated
              date</li>
            <li><q>equal</q>&mdash;select files whose last modified date is this exact date</li>
          </ul></td>
        <td>No; default is <q>equal</q></td>
      </tr>
      <tr>
        <td>granularity</td>
        <td>The number of milliseconds leeway to use when comparing file modification times. This is
          needed because not every file system supports tracking the last modified time to the
          millisecond level.</td>
        <td>No; default is 0 milliseconds, or 2 seconds on DOS systems</td>
      </tr>
      <tr>
        <td>pattern</td>
        <td>The <code>SimpleDateFormat</code>-compatible pattern to use when interpreting
          the <var>datetime</var> attribute using the current locale.
          <em>Since Ant 1.6.2</em></td>
        <td>No</td>
      </tr>
      <tr>
        <td>checkdirs</td>
        <td>Indicates whether or not to check dates on directories.</td>
        <td>No; defaults to <q>false</q></td>
      </tr>
    </table>

    <p>Here is an example of how to use the Date Selector:</p>

    <pre>
&lt;fileset dir=&quot;${jar.path}&quot; includes=&quot;**/*.jar&quot;&gt;
    &lt;date datetime=&quot;01/01/2001 12:00 AM&quot; when=&quot;before&quot;/&gt;
&lt;/fileset&gt;</pre>

    <p>Selects all JAR files which were last modified before midnight January 1, 2001.</p>

    <h4 id="dependselect">Depend Selector</h4>

    <p>The <code>&lt;depend&gt;</code> tag selects files whose last modified date is later than
    another, equivalent file in another location.</p>

    <p>The <code>&lt;depend&gt;</code> tag supports the use of a
    contained <a href="mapper.html"><code>&lt;mapper&gt;</code></a> element to define the location
    of the file to be compared against. If no <code>&lt;mapper&gt;</code> element is specified,
    the <code>identity</code> type mapper is used.</p>

    <p>The <code>&lt;depend&gt;</code> selector is case-sensitive.</p>

    <table class="attr">
      <tr>
        <th scope="col">Attribute</th>
        <th scope="col">Description</th>
        <th scope="col">Required</th>
      </tr>
      <tr>
        <td>targetdir</td>
        <td>The base directory to look for the files to compare against. The precise location
          depends on a combination of this attribute and the <code>&lt;mapper&gt;</code> element, if
          any.</td>
        <td>Yes</td>
      </tr>
      <tr>
        <td>granularity</td>
        <td>The number of milliseconds leeway to give before deciding a file is out of date. This is
          needed because not every file system supports tracking the last modified time to the
          millisecond level.</td>
        <td>No; default is 0 milliseconds, or 2 seconds on DOS systems</td>
      </tr>
    </table>

    <p>Here is an example of how to use the Depend Selector:</p>

    <pre>
&lt;fileset dir=&quot;${ant.1.5}/src/main&quot; includes=&quot;**/*.java&quot;&gt;
    &lt;depend targetdir=&quot;${ant.1.4.1}/src/main&quot;/&gt;
&lt;/fileset&gt;</pre>

    <p>Selects all the Java source files which were modified in the 1.5 release.</p>

    <h4 id="depthselect">Depth Selector</h4>

    <p>The <code>&lt;depth&gt;</code> tag selects files based on how many directory levels deep they
    are in relation to the base directory of the fileset.</p>

    <table class="attr">
      <tr>
        <th scope="col">Attribute</th>
        <th scope="col">Description</th>
        <th scope="col">Required</th>
      </tr>
      <tr>
        <td>min</td>
        <td>The minimum number of directory levels below the base directory that a file must be in
          order to be selected.</td>
        <td rowspan="2">At least one of the two; default is no limit</td>
      </tr>
      <tr>
        <td>max</td>
        <td class="left">The maximum number of directory levels below the base directory that a file
          can be and still be selected.</td>
      </tr>
    </table>

    <p>Here is an example of how to use the Depth Selector:</p>

    <pre>
&lt;fileset dir=&quot;${doc.path}&quot; includes=&quot;**/*&quot;&gt;
    &lt;depth max=&quot;1&quot;/&gt;
&lt;/fileset&gt;</pre>

    <p>Selects all files in the base directory and one directory below that.</p>

    <h4 id="differentselect">Different Selector</h4>

    <p>The <code>&lt;different&gt;</code> selector will select a file if it is deemed to be
    'different' from an equivalent file in another location. The rules for determining difference
    between the two files are as follows:<p>
    <ol>
    <li>If a file is only present in the resource collection you apply the selector to but not
      in <var>targetdir</var> (or after applying the mapper) the file is selected.</li>
    <li>If a file is only present in <var>targetdir</var> (or after applying the mapper) it is
      ignored.</li>
    <li>Files with different lengths are different.</li>
    <li>If <var>ignoreFileTimes</var> is turned <q>off</q>, then differing file timestamps will
      cause files to be regarded as different.</li>
    <li>Unless <var>ignoreContents</var> is set to <q>true</q>, a byte-for-byte check is run against
      the two files.</li>
    </ol>
    <p>This is a useful selector to work with programs and tasks that don't handle dependency
    checking properly; even if a predecessor task always creates its output files, followup tasks
    can be driven off copies made with a different selector, so their dependencies are driven on the
    absolute state of the files, not just a timestamp. For example: anything fetched from a web
    site, or the output of some program. To reduce the amount of checking, when using this task
    inside a <code>&lt;copy&gt;</code> task, set <var>preservelastmodified</var> to <q>true</q> to
    propagate the timestamp from the source file to the destination file.</p>

    <p>The <code>&lt;different&gt;</code> selector supports the use of a
    contained <a href="mapper.html"><code>&lt;mapper&gt;</code></a> element to define the location
    of the file to be compared against. If no <code>&lt;mapper&gt;</code> element is specified,
    the <code>identity</code> type mapper is used.</p>

    <table class="attr">
      <tr>
        <th scope="col">Attribute</th>
        <th scope="col">Description</th>
        <th scope="col">Required</th>
      </tr>
      <tr>
        <td>targetdir</td>
        <td>The base directory to look for the files to compare against. The precise location
          depends on a combination of this attribute and the <code>&lt;mapper&gt;</code> element, if
          any.</td>
        <td>Yes</td>
      </tr>
      <tr>
        <td>ignoreFileTimes</td>
        <td>Whether to use file times in the comparison or not.</td>
        <td>No; default is <q>true</q> (time differences are ignored)</td>
      </tr>
      <tr>
        <td>ignoreContents</td>
        <td>Whether to do a byte per byte compare.
          <em>Since Ant 1.6.3</em></td>
        <td>No; default is <q>false</q> (contents are compared)</td>
      </tr>
      <tr>
        <td>granularity</td>
        <td>The number of milliseconds leeway to give before deciding a file is out of date. This is
          needed because not every file system supports tracking the last modified time to the
          millisecond level.</td>
        <td>No; default is 0 milliseconds, or 2 seconds on DOS systems</td>
      </tr>
    </table>

    <p>Here is an example of how to use the Different Selector:</p>

    <pre>
&lt;fileset dir=&quot;${ant.1.5}/src/main&quot; includes=&quot;**/*.java&quot;&gt;
    &lt;different targetdir=&quot;${ant.1.4.1}/src/main&quot;
        ignoreFileTimes="true"/&gt;
&lt;/fileset&gt;</pre>

    <p>Compares all the Java source files between the 1.4.1 and the 1.5 release and selects those
    who are different, disregarding file times.</p>

    <h4 id="filenameselect">Filename Selector</h4>

    <p>The <code>&lt;filename&gt;</code> tag acts like the <code>&lt;include&gt;</code>
    and <code>&lt;exclude&gt;</code> tags within a fileset. By using a selector instead, however,
    one can combine it with all the other selectors using
    whatever <a href="#selectcontainers">selector container</a> is desired.</p>

    <p>The <code>&lt;filename&gt;</code> selector is case-sensitive.</p>

    <table class="attr">
      <tr>
        <th scope="col">Attribute</th>
        <th scope="col">Description</th>
        <th scope="col">Required</th>
      </tr>
      <tr>
        <td>name</td>
        <td>The name of files to select. The name parameter can contain the standard Ant wildcard
          characters.</td>
        <td rowspan="2">Exactly one of the two</td>
      </tr>
      <tr>
        <td>regex</td>
        <td class="left">The regular expression matching files to select.</td>
      </tr>
      <tr>
        <td>casesensitive</td>
        <td>Whether to pay attention to case when looking at file names.</td>
        <td>No; default is <q>true</q></td>
      </tr>
      <tr>
        <td>negate</td>
        <td>Whether to reverse the effects of this filename selection, therefore emulating
          an <code>exclude</code> rather than <code>include</code> tag.</td>
        <td>No; default is <q>false</q></td>
      </tr>
    </table>

    <p>Here is an example of how to use the Filename Selector:</p>

    <pre>
&lt;fileset dir=&quot;${doc.path}&quot; includes=&quot;**/*&quot;&gt;
    &lt;filename name=&quot;**/*.css&quot;/&gt;
&lt;/fileset&gt;</pre>

    <p>Selects all the cascading style sheet files.</p>

    <h4 id="presentselect">Present Selector</h4>

    <p>The <code>&lt;present&gt;</code> tag selects files that have an equivalent file in
    another directory tree.</p>

    <p>The <code>&lt;present&gt;</code> tag supports the use of a
    contained <a href="mapper.html"><code>&lt;mapper&gt;</code></a> element to define the location
    of the file to be tested against. If no <code>&lt;mapper&gt;</code> element is specified,
    the <code>identity</code> type mapper is used.</p>

    <p>The <code>&lt;present&gt;</code> selector is case-sensitive.</p>

    <table class="attr">
      <tr>
        <th scope="col">Attribute</th>
        <th scope="col">Description</th>
        <th scope="col">Required</th>
      </tr>
      <tr>
        <td>targetdir</td>
        <td>The base directory to look for the files to compare against. The precise location
          depends on a combination of this attribute and the <code>&lt;mapper&gt;</code> element, if
          any.</td>
        <td>Yes</td>
      </tr>
      <tr>
        <td>present</td>
        <td>Whether we are requiring that a file is present in the source directory tree only, or in
          both the source and the target directory tree. Valid values are:
          <ul>
            <li><q>srconly</q>&mdash;select files only if they are in the source directory tree but
              not in the target directory tree</li>
            <li><q>both</q >-- select files only if they are present both in the source and target
              directory trees</li>
          </ul>
          Setting this attribute to <q>srconly</q> is equivalent to wrapping the selector in
          the <code>&lt;not&gt;</code> selector container.</td>
        <td>No; default is <q>both</q></td>
      </tr>
    </table>

    <p>Here is an example of how to use the Present Selector:</p>

    <pre>
&lt;fileset dir=&quot;${ant.1.5}/src/main&quot; includes=&quot;**/*.java&quot;&gt;
    &lt;present present=&quot;srconly&quot; targetdir=&quot;${ant.1.4.1}/src/main&quot;/&gt;
&lt;/fileset&gt;</pre>

    <p>Selects all the Java source files which are new in the 1.5 release.</p>

    <h4 id="regexpselect">Regular Expression Selector</h4>

    <p>The <code>&lt;containsregexp&gt;</code> tag in a FileSet limits the files defined by that
    fileset to only those which contents contain a match to the regular expression specified by
    the <code>expression</code> attribute.</p>

    <p>The <code>&lt;containsregexp&gt;</code> selector can be used as a ResourceSelector (see
    the <a href="resources.html#restrict">&lt;restrict&gt;</a> ResourceCollection).</p>

    <table class="attr">
      <tr>
        <th scope="col">Attribute</th>
        <th scope="col">Description</th>
        <th scope="col">Required</th>
      </tr>
      <tr>
        <td>expression</td>
        <td>Specifies the regular expression that must match true in every file</td>
        <td>Yes</td>
      </tr>
      <tr>
        <td>casesensitive</td>
        <td>Perform a case sensitive match. <em>Since Ant 1.8.2</em></td>
        <td>No; default is <q>true</q></td>
      </tr>
      <tr>
        <td>multiline</td>
        <td>Perform a multi line match. <em>Since Ant 1.8.2</em></td>
        <td>No; default is <q>false</q></td>
      </tr>
      <tr>
        <td>singleline</td>
        <td>This allows <q>.</q> to match new lines.  SingleLine is not to be confused with
          multiline, SingleLine is a perl regex term, it corresponds to dotall in Java regex.
          <em>Since Ant 1.8.2</em></td>
        <td>No; default is <q>false</q></td>
      </tr>
    </table>

    <p>Here is an example of how to use the regular expression Selector:</p>

    <pre>
&lt;fileset dir=&quot;${doc.path}&quot; includes=&quot;*.txt&quot;&gt;
    &lt;containsregexp expression=&quot;[4-6]\.[0-9]&quot;/&gt;
&lt;/fileset&gt;</pre>

    <p>Selects all the text files that match the regular expression (have a 4, 5 or 6 followed by a
    period and a number from 0 to 9).

    <h4 id="sizeselect">Size Selector</h4>

    <p>The <code>&lt;size&gt;</code> tag in a FileSet will put a limit on the files specified by the
    include tag, so that tags which do not meet the size limits specified by the selector will not
    end up being selected.</p>

    <table class="attr">
      <tr>
        <th scope="col">Attribute</th>
        <th scope="col">Description</th>
        <th scope="col">Required</th>
      </tr>
      <tr>
        <td>value</td>
        <td>The size of the file which should be tested for.
        </td>
        <td>Yes</td>
      </tr>
      <tr>
        <td>units</td>
        <td>The units that the <code>value</code> attribute is expressed in. When using the standard
        single letter SI designations, such as <q>k</q>, <q>M</q>, or <q>G</q>, multiples of 1000
        are used. If you want to use power of 2 units, use the IEC standard: <q>Ki</q> for
        1024, <q>Mi</q> for 1048576, and so on. The default is no units, which means
        the <var>value</var> attribute expresses the exact number of bytes.</td>
        <td>No</td>
      </tr>
      <tr>
        <td>when</td>
        <td>Indicates how to interpret the size, whether the files to be selected should be larger,
          smaller, or equal to that value. Acceptable values for this attribute are:
          <ul>
            <li><q>less</q>&mdash;select files less than the indicated size</li>
            <li><q>more</q>&mdash;select files greater than the indicated size</li>
            <li><q>equal</q>&mdash;select files this exact size</li>
          </ul></td>
        <td>No; default is <q>equal</q></td>
      </tr>
    </table>

    <p>Here is an example of how to use the Size Selector:</p>

    <pre>
&lt;fileset dir=&quot;${jar.path}&quot;&gt;
  &lt;patternset&gt;
    &lt;include name=&quot;**/*.jar&quot;/&gt;
  &lt;/patternset&gt;
  &lt;size value=&quot;4&quot; units=&quot;Ki&quot; when=&quot;more&quot;/&gt;
&lt;/fileset&gt;</pre>

    <p>Selects all JAR files that are larger than 4096 bytes.</p>

    <h4 id="typeselect">Type Selector</h4>

    <p>The <code>&lt;type&gt;</code> tag selects files of a certain type: directory or
    regular.</p>

    <table class="attr">
      <tr>
        <th scope="col">Attribute</th>
        <th scope="col">Description</th>
        <th scope="col">Required</th>
      </tr>
      <tr>
        <td>type</td>
        <td>The type of file which should be tested for.  Acceptable values are:
          <ul>
            <li><q>file</q>&mdash;regular files</li>
            <li><q>dir</q>&mdash;directories</li>
          </ul></td>
        <td>Yes</td>
      </tr>
    </table>

    <p>Here is an example of how to use the Type Selector to select only directories
    in <code>${src}</code></p>

    <pre>
&lt;fileset dir=&quot;${src}&quot;&gt;
  &lt;type type="dir"/&gt;
&lt;/fileset&gt;</pre>

    <p>The Type Selector is often used in conjunction with other selectors.  For example, to select
    files that also exist in a <samp>template</samp> directory, but avoid selecting empty
    directories, use:</p>

    <pre>
&lt;fileset dir="${src}"&gt;
    &lt;and&gt;
        &lt;present targetdir="template"/&gt;
        &lt;type type="file"/&gt;
    &lt;/and&gt;
<<<<<<< HEAD
&lt;/fileset&gt;</pre>

    <h4 id="modified">Modified Selector</h4>
    <p>The <code>&lt;modified&gt;</code> selector computes a value for a file, compares that to the
    value stored in a cache and select the file, if these two values differ.</p>
    <p>Because this selector is highly configurable the order in which the selection is done is:</p>
    <ol>
      <li>get the absolute path for the file</li>
      <li>get the cached value from the configured cache (absolute path as key)</li>
      <li>get the new value from the configured algorithm</li>
      <li>compare these two values with the configured comparator</li>
      <li>update the cache if needed and requested</li>
      <li>do the selection according to the comparison result</li>
    </ol>
    <p>The comparison, computing of the hashvalue and the store is done by implementation of special
    interfaces. Therefore they may provide additional parameters.</p>

    <p>The <code>&lt;modified&gt;</code> selector can be used as a ResourceSelector (see
    the <a href="resources.html#restrict">&lt;restrict&gt;</a> ResourceCollection).  In that case it
    maps simple file resources to files and does its job. If the resource is from another type,
    the <code>&lt;modified&gt;</code> selector tries to (<strong>attention!</strong>) copy the
    content into a local file for computing the hashvalue.</p>

    <table class="attr">
      <tr>
        <th scope="col">Attribute</th>
        <th scope="col">Description</th>
        <th scope="col">Required</th>
      </tr>
      <tr>
        <td>algorithm</td>
        <td>The type of algorithm should be used.  Acceptable values are (further information
          see later):
          <ul>
            <li><q>hashvalue</q>&mdash;HashvalueAlgorithm</li>
            <li><q>digest</q>&mdash;DigestAlgorithm</li>
            <li><q>checksum</q>&mdash;ChecksumAlgorithm</li>
            <li><q>lastmodified</q>&mdash;LastModifiedAlgorithm</li>
          </ul>
=======
&lt;/fileset&gt;
</pre></blockquote>


    <h4><a name="modified">Modified Selector</a></h4>
    <p>The <code>&lt;modified&gt;</code> selector computes a value for a file, compares that
    to the value stored in a cache and select the file, if these two values
    differ.</p>
    <p>Because this selector is highly configurable the order in which the selection is done
    is: <ol>
        <li> get the absolute path for the file </li>
        <li> get the cached value from the configured cache (absolute path as key) </li>
        <li> get the new value from the configured algorithm </li>
        <li> compare these two values with the configured comparator </li>
        <li> update the cache if needed and requested </li>
        <li> do the selection according to the comparison result </li>
        </ol>
    <p>The comparison, computing of the hashvalue and the store is done by implementation
    of special interfaces. Therefore they may provide additional parameters.</p>

    <p>The <code>&lt;modified&gt;</code> selector can be used as a
      ResourceSelector (see the
      <a href="resources.html#restrict">&lt;restrict&gt;</a>
      ResourceCollection).
    In that case it maps simple file resources to files and does its job. If the
    resource is from another type, the <code>&lt;modified&gt;</code> selector tries
    to (<b>attention!</b>) copy the content into a local file for computing the
    hashvalue.</p>

    <p>If the source resource is not a filesystem resource the
    modified selector will download it to
    the <a href="../running.html#tmpdir">temporary directory</a>.</p>

    <table border="1" cellpadding="2" cellspacing="0">
      <tr>
        <td valign="top"><b>Attribute</b></td>
        <td valign="top"><b>Description</b></td>
        <td align="center" valign="top"><b>Required</b></td>
      </tr>
      <tr>
        <td valign="top"> algorithm </td>
        <td valign="top"> The type of algorithm should be used.
            Acceptable values are (further information see later):
            <ul>
                <li> hashvalue - HashvalueAlgorithm </li>
                <li> digest - DigestAlgorithm </li>
                <li> checksum - ChecksumAlgorithm </li>
                <li> lastmodified - LastModifiedAlgorithm </li>
            </ul>
>>>>>>> 9c1f4d90
        </td>
        <td>No; defaults to <q>digest</q></td>
      </tr>
      <tr>
        <td>cache</td>
        <td>The type of cache should be used.  Acceptable values are (further information see
          later):
          <ul>
            <li><q>propertyfile</q>&mdash;PropertyfileCache</li>
          </ul>
        </td>
        <td>No; defaults to <q>propertyfile</q></td>
      </tr>
      <tr>
        <td>comparator</td>
        <td>The type of comparator should be used.  Acceptable values are:
          <ul>
            <li><q>equal</q>&mdash;EqualComparator</li>
            <li><q>rule</q>&mdash;java.text.RuleBasedCollator
              <!-- NOTE -->
              <em>(see <a href="#ModSelNote">note</a> for restrictions)</em></li>
          </ul>
        </td>
        <td>No; defaults to <q>equal</q></td>
      </tr>
      <tr>
        <td>algorithmclass</td>
        <td>Classname of custom algorithm implementation. Lower priority
          than <var>algorithm</var>.</td>
        <td>No</td>
      </tr>
      <tr>
        <td>cacheclass</td>
        <td>Classname of custom cache implementation. Lower priority than <var>cache</var>.</td>
        <td>No</td>
      </tr>
      <tr>
        <td>comparatorclass</td>
        <td>Classname of custom comparator implementation. Lower priority
          than <var>comparator</var>.</td>
        <td>No</td>
      </tr>
      <tr>
        <td>update</td>
        <td>Should the cache be updated when values differ? (boolean)</td>
        <td>No; defaults to <q>true</q></td>
      </tr>
      <tr>
        <td>seldirs</td>
        <td>Should directories be selected? (boolean)</td>
        <td>No; defaults to <q>true</q></td>
      </tr>
      <tr>
        <td>selres</td>
        <td>Should Resources without an InputStream, and therefore without checking, be selected?
          (boolean)</td>
        <td>No; defaults to <q>true</q>. Only relevant when used as ResourceSelector.</td>
      </tr>
      <tr>
        <td>delayupdate</td>
        <td>If set to <q>true</q>, the storage of the cache will be delayed until the next finished
          BuildEvent; task finished, target finished or build finished, whichever comes first.  This
          is provided for increased performance.  If set to <q>false</q>, the storage of the cache
          will happen with each change.  This attribute depends upon the <var>update</var>
          attribute. (boolean)</td>
        <td>No; defaults to <q>true</q></td>
      </tr>
    </table>

    <h5>Parameters specified as nested elements</h5>

    <p>The <code>&lt;modified&gt;</code> selector supports a nested <code>&lt;classpath&gt;</code>
    element that represents a <a href="../using.html#path">path-like structure</a> for finding
    custom interface implementations.</p>

    <p>All attributes of a <code>&lt;modified&gt;</code> selector an be set with
    nested <code>&lt;param/&gt;</code> tags. Additional values can be set
    with <code>&lt;param/&gt;</code> tags according to the rules below.</p>

    <h6>algorithm</h6>
    <p>Same as <var>algorithm</var> attribute, with the following additional values:</p>
    <table>
     <tr>
        <th scope="col">Name</th>
        <th scope="col">Description</th>
      </tr>
      <tr>
        <td>hashvalue</td>
        <td>Reads the content of a file into a <code>java.lang.String</code> and uses
          that <code>hashValue()</code>. No additional configuration required.</td>
      </tr>
      <tr>
        <td>digest</td>
        <td>Uses <code>java.security.MessageDigest</code>. This Algorithm supports the following
          attributes:
          <ul>
            <li><var>algorithm.algorithm</var> (optional): Name of the Digest algorithm
              (e.g. <q>MD5</q> or <q>SHA</q>); default is <q>MD5</q></li>
            <li><var>algorithm.provider</var> (optional): Name of the Digest provider; default
              is <q>null</q></li>
          </ul>
        </td>
      </tr>
     <tr>
       <td>checksum</td>
       <td>Uses <code>java.util.zip.Checksum</code>. This Algorithm supports the following
         attributes:
         <ul>
           <li><var>algorithm.algorithm</var> (optional): Name of the algorithm (e.g. <q>CRC</q>
             or <q>ADLER</q>); default is <q>CRC</q>)</li>
         </ul>
       </td>
     </tr>
     <tr>
       <td>lastmodified</td>
       <td>Uses the lastModified property of a file. No additional configuration is required.</td>
     </tr>
    </table>
    <h6>cache</h6>
    <p>Same as <var>cache</var> attribute, with the following additional values:</p>
    <table>
     <tr>
       <th scope="col">Name</th>
       <th scope="col">Description</th>
     </tr>
     <tr>
       <td>propertyfile</td>
       <td>Use the <code>java.util.Properties</code> class and its possibility to load and store to
         file.  This Cache implementation supports the following attributes:
         <ul>
           <li><var>cache.cachefile</var> (optional): Name of the properties file; default
             is <q>cache.properties</q></li>
         </ul>
       </td>
     </tr>
    </table>
    <h6>comparator</h6>
    <p>Same as <var>comparator</var> attribute.</p>
    <h6>algorithmclass</h6>
    <p>Same as <var>algorithmclass</var> attribute.</p>
    <h6>comparatorclass</h6>
    <p>Same as <var>comparatorclass</var> attribute.</p>
    <h6>cacheclass</h6>
    <p>Same as <var>cacheclass</var> attribute.</p>
    <h6>update</h6>
    <p>Same as <var>update</var> attribute.</p>
    <h6>seldirs</h6>
    <p>Same as <var>comparatorclass</var> attribute.</p>

    <h5>Examples</h5>
    <p>Here are some examples of how to use the Modified Selector:</p>

    <pre>
&lt;copy todir="dest"&gt;
    &lt;fileset dir="src"&gt;
        &lt;modified/&gt;
    &lt;/fileset&gt;
&lt;/copy&gt;</pre>

    <p>This will copy all files from <samp>src</samp> to <samp>dest</samp> which content has
    changed.  Using an updating PropertyfileCache with <samp>cache.properties</samp> and
    MD5-DigestAlgorithm.</p>

    <pre>
&lt;copy todir="dest"&gt;
    &lt;fileset dir="src"&gt;
        &lt;modified update="true"
                  seldirs="true"
                  cache="propertyfile"
                  algorithm="digest"
                  comparator="equal"&gt;
            &lt;param name="cache.cachefile"     value="cache.properties"/&gt;
            &lt;param name="algorithm.algorithm" value="MD5"/&gt;
        &lt;/modified&gt;
    &lt;/fileset&gt;
&lt;/copy&gt;</pre>

    <p>This is the same example rewritten as CoreSelector with setting the all the values (same as
    defaults are).</p>

    <pre>
&lt;copy todir="dest"&gt;
    &lt;fileset dir="src"&gt;
        &lt;custom class="org.apache.tools.ant.types.selectors.modifiedselector.ModifiedSelector"&gt;
            &lt;param name="update"     value="true"/&gt;
            &lt;param name="seldirs"    value="true"/&gt;
            &lt;param name="cache"      value="propertyfile"/&gt;
            &lt;param name="algorithm"  value="digest"/&gt;
            &lt;param name="comparator" value="equal"/&gt;
            &lt;param name="cache.cachefile"     value="cache.properties"/&gt;
            &lt;param name="algorithm.algorithm" value="MD5"/&gt;
        &lt;/custom&gt;
    &lt;/fileset&gt;
&lt;/copy&gt;</pre>

    <p>And this is the same rewritten as CustomSelector.</p>

    <pre>
&lt;target name="generate-and-upload-site"&gt;
    &lt;echo&gt; generate the site using forrest &lt;/echo&gt;
    &lt;antcall target="site"/&gt;

    &lt;echo&gt; upload the changed file &lt;/echo&gt;
    &lt;ftp server="${ftp.server}" userid="${ftp.user}" password="${ftp.pwd}"&gt;
        &lt;fileset dir="htdocs/manual"&gt;
            &lt;modified/&gt;
        &lt;/fileset&gt;
    &lt;/ftp&gt;
&lt;/target&gt;</pre>

    <p>A useful scenario for this selector inside a build environment for homepage generation
    (e.g. with <a href="https://forrest.apache.org/" target="_top">Apache Forrest</a>). Here
    all <strong>changed</strong> files are uploaded to the server. The CacheSelector saves therefore
    much upload time.</p>

    <pre>
&lt;modified cacheclassname="com.mycompany.MyCache"&gt;
    &lt;classpath&gt;
        &lt;pathelement location="lib/mycompany-antutil.jar"/&gt;
    &lt;/classpath&gt;
&lt;/modified&gt;</pre>

    <p>Uses <code>com.mycompany.MyCache</code> from a jar outside of Ant's own classpath as
    cache implementation</p>

    <h4 id="ModSelNote">Note on RuleBasedCollator</h4>
    <p>The RuleBasedCollator needs a format for its work, but its needed while instantiating. There
    is a problem in the initialization algorithm for this case. Therefore you should not use this
    (or tell me the workaround :-).</p>

    <h4 id="signedselector">Signed Selector</h4>

    <p>The <code>&lt;signedselector&gt;</code> tag selects signed files and optionally signed with a
    certain name.</p>
    <p><em>Since Apache Ant 1.7</em></p>
    <table class="attr">
      <tr>
        <th scope="col">Attribute</th>
        <th scope="col">Description</th>
        <th scope="col">Required</th>
      </tr>
      <tr>
        <td>name</td>
        <td>The signature name to check for.</td>
        <td>No</td>
      </tr>
    </table>

    <h4 id="readable">Readable Selector</h4>

    <p>The <code>&lt;readable&gt;</code> selector selects only files that are readable.  Ant only
    invokes <code class="code">java.io.File#canRead</code> so if a file is unreadable but JVM cannot
    detect this state, this selector will still select the file.</p>

    <h4 id="writable">Writable Selector</h4>

    <p>The <code>&lt;writable&gt;</code> selector selects only files that are writable.  Ant only
    invokes <code class="code">java.io.File#canWrite</code> so if a file is nonwritable but JVM
    cannot detect this state, this selector will still select the file.</p>

    <h4 id="executable">Executable Selector</h4>

    <p>The <code>&lt;executable&gt;</code> selector selects only files that are executable.  Ant
    only invokes <code class="code">java.nio.file.Files#isExecutable</code> so if a file is not
    executable but JVM cannot detect this state, this selector will still select the file.</p>

    <p><em>Since Ant 1.10.0</em></p>

    <h4 id="symlink">Symlink Selector</h4>

    <p>The <code>&lt;symlink&gt;</code> selector selects only files that are symbolic links.  Ant
    only invokes <code class="code">java.nio.file.Files#isSymbolicLink</code> so if a file is a
    symbolic link but JVM cannot detect this state, this selector will not select the file.</p>

    <p><em>Since Ant 1.10.0</em></p>

    <h4 id="ownedBy">OwnedBy Selector</h4>

    <p>The <code>&lt;ownedBy&gt;</code> selector selects only files that are owned by the given
    user.  Ant only invokes <code class="code">java.nio.file.Files#getOwner</code> so if a file
    system doesn't support the operation this selector will not select the file.</p>

    <p><em>Since Ant 1.10.0</em></p>

    <table class="attr">
      <tr>
        <th scope="col">Attribute</th>
        <th scope="col">Description</th>
        <th scope="col">Required</th>
      </tr>
      <tr>
        <td>owner</td>
        <td>Username of the expected owner</td>
        <td>Yes</td>
      </tr>
      <tr>
        <td>followsymlinks</td>
        <td>Must the selector follow symbolic links? (see also how the attribute interacts with the
          corresponding attribute of the <a href="fileset.html#symlink">FileSet</a>)</td>
        <td>No; defaults to <q>true</q></td>
      </tr>
    </table>

    <h4 id="posixGroup">PosixGroup Selector</h4>

    <p>The <code>&lt;posixGroup&gt;</code> selector selects only files that are owned by the given
      POSIX group.  Ant only invokes <code class="code">java.nio.file.Files#readAttributes</code> so
      if a file system doesn't support the operation or POSIX attributes this selector will not
      select the file.</p>

    <p><em>Since Ant 1.10.4</em></p>

    <table class="attr">
      <tr>
        <th scope="col">Attribute</th>
        <th scope="col">Description</th>
        <th scope="col">Required</th>
      </tr>
      <tr>
        <td>group</td>
        <td>POSIX group name</td>
        <td>Yes</td>
      </tr>
      <tr>
        <td>followsymlinks</td>
        <td>Must the selector follow symbolic links? (see also how the attribute interacts with the
          corresponding attribute of the <a href="fileset.html#symlink">FileSet</a>)</td>
        <td>No; defaults to <q>true</q></td>
      </tr>
    </table>

    <h4 id="posixPermissions">PosixPermissions Selector</h4>

    <p>The <code>&lt;posixPermissions&gt;</code> selector selects only files that have the given
      POSIX permissions.  Ant only
      invokes <code class="code">java.nio.file.Files#getPosixFilePermissions</code> so if a file
      system doesn't support the operation this selector will not select the file.</p>

    <p><em>Since Ant 1.10.4</em></p>

    <table class="attr">
      <tr>
        <th scope="col">Attribute</th>
        <th scope="col">Description</th>
        <th scope="col">Required</th>
      </tr>
      <tr>
        <td>permissions</td>
        <td>POSIX permissions in string (<q>rwxrwxrwx</q>) or octal (<q>777</q>) format</td>
        <td>Yes</td>
      </tr>
      <tr>
        <td>followsymlinks</td>
        <td>Must the selector follow symbolic links? (see also how the attribute interacts with
          the corresponding attribute of the <a href="fileset.html#symlink">FileSet</a>)</td>
        <td>No; defaults to <q>true</q></td>
      </tr>
    </table>

    <h4 id="scriptselector">Script Selector</h4>

    <p>The <code>&lt;scriptselector&gt;</code> element enables you to write a complex selection
    algorithm in any <a href="https://jakarta.apache.org/bsf" target="_top">Apache BSF</a>
    or <a href="https://jcp.org/aboutJava/communityprocess/maintenance/jsr223/223ChangeLog.html"
    target="_top">JSR 223</a> supported language.  See the <a href="../Tasks/script.html">Script</a>
    task for an explanation of scripts and dependencies.</p>
    <p><em>Since Apache Ant 1.7</em></p>
    <table class="attr">
      <tr>
        <th scope="col">Attribute</th>
        <th scope="col">Description</th>
        <th scope="col">Required</th>
      </tr>
      <tr>
        <td>language</td>
        <td>language of the script.</td>
        <td>Yes</td>
      </tr>
      <tr>
        <td>manager</td>
        <td>The script engine manager to use.  See the <a href="../Tasks/script.html">script</a>
        task for using this attribute.</td>
        <td>No; default is <q>auto</q></td>
      </tr>
      <tr>
        <td>src</td>
        <td>filename of the script</td>
        <td>No</td>
      </tr>
      <tr>
        <td>encoding</td>
        <td>The encoding of the script as a file. <em>since Ant 1.10.2</em></td>
        <td>No; defaults to default JVM character encoding</td>
      </tr>
      <tr>
        <td>setbeans</td>
        <td>Whether to have all properties, references and targets as global variables in the
        script.</td>
        <td>No; default is <q>true</q></td>
      </tr>
      <tr>
        <td>classpath</td>
        <td>The classpath to pass into the script.</td>
        <td>No</td>
      </tr>
      <tr>
        <td>classpathref</td>
        <td>The classpath to use, given as a <a href="../using.html#references">reference</a> to
        a path defined elsewhere.
        <td>No</td>
      </tr>
    </table>
    <p>This selector can take a nested <code>&lt;classpath&gt;</code> element.  See
    the <a href="../Tasks/script.html">script</a> task on how to use this element.</p>
    <p>If no <var>src</var> attribute is supplied, the script must be nested inside the selector
    declaration.</p>
    <p>The embedded script is invoked for every test, with the bean <code class="code">self</code>
    is bound to the selector. It has an attribute <var>selected</var> which can be set
    using <code class="code">setSelected(boolean)</code> to select a file.</p>

    <p>The following beans are configured for every script, alongside the classic set of project,
    properties, and targets.</p>

    <table>
      <tr>
        <th scope="col">Bean</th>
        <th scope="col">Description</th>
        <th scope="col">Type</th>
      </tr>
      <tr>
        <td>self</td>
        <td>selector instance</td>
        <td>org.apache.tools.ant.types.optional</td>
      </tr>
      <tr>
        <td>filename</td>
        <td>filename of the selection</td>
        <td>String</td>
      </tr>
      <tr>
        <td>file</td>
        <td>file of the selection</td>
        <td>java.io.File</td>
      </tr>
      <tr>
        <td>basedir</td>
        <td>Fileset base directory</td>
        <td>java.io.File</td>
      </tr>
    </table>

    <p>The <code>self</code> bean maps to the selector, which has the following attributes. Only
    the <var>selected</var> flag is writable, the rest are read only via their getter methods.</p>
    <table class="attr">
      <tr>
        <th scope="col">Attribute</th>
        <th scope="col">Description</th>
        <th scope="col">Type</th>
      </tr>
      <tr>
        <td>selected</td>
        <td>writeable flag to select this file</td>
        <td>boolean</td>
      </tr>
      <tr>
        <td>filename</td>
        <td>filename of the selection</td>
        <td>String</td>
      </tr>
      <tr>
        <td>file</td>
        <td>file of the selection</td>
        <td>java.io.File</td>
      </tr>
      <tr>
        <td>basedir</td>
        <td>Fileset base directory</td>
        <td>java.io.File</td>
      </tr>
    </table>

    <p>Example</p>
    <pre>
&lt;scriptselector language=&quot;javascript&quot;&gt;
  self.setSelected(true);
&lt;/scriptselector&gt;</pre>
    <p>Selects every file.</p>

    <pre>
&lt;scriptselector language=&quot;javascript&quot;&gt;
  self.setSelected((filename.length%2)==0);
&lt;/scriptselector&gt;</pre>
    <p>Select files whose filename length is even.</p>

    <h3 id="selectcontainers">Selector Containers</h3>

    <p>To create more complex selections, a variety of selectors that contain other selectors are
    available for your use. They combine the selections of their child selectors in various
    ways.</p>

    <p>The selector containers are:</p>

    <ul>
      <li><a href="#andselect"><code>&lt;and&gt;</code></a>&mdash;select a file only if all the
        contained selectors select it.</li>
      <li><a href="#majorityselect"><code>&lt;majority&gt;</code></a>&mdash;select a file if a
        majority of its selectors select it.</li>
      <li><a href="#noneselect"><code>&lt;none&gt;</code></a>&mdash;select a file only if none
        of the contained selectors select it.</li>
      <li><a href="#notselect"><code>&lt;not&gt;</code></a>&mdash;can contain only one selector, and
        reverses what it selects and doesn't select.</li>
      <li><a href="#orselect"><code>&lt;or&gt;</code></a>&mdash;selects a file if any one of the
        contained selectors selects it.</li>
      <li><a href="#selectorselect"><code>&lt;selector&gt;</code></a>&mdash;contains only one
        selector and forwards all requests to it without alteration, provided that
        any <code>&quot;if&quot;</code> or <code>&quot;unless&quot;</code> conditions are met. This
        is the selector to use if you want to define a reference. It is usable as an element
        of <code>&lt;project&gt;</code>. It is also the one to use if you want selection of files to
        be dependent on Ant property settings.</li>
    </ul>

    <p>All selector containers can contain any other selector, including other containers, as an
    element. Using containers, the selector tags can be arbitrarily deep. Here is a complete list of
    allowable selector elements within a container:</p>

    <ul>
      <li><code>&lt;and&gt;</code></li>
      <li><code>&lt;contains&gt;</code></li>
      <li><code>&lt;custom&gt;</code></li>
      <li><code>&lt;date&gt;</code></li>
      <li><code>&lt;depend&gt;</code></li>
      <li><code>&lt;depth&gt;</code></li>
      <li><code>&lt;filename&gt;</code></li>
      <li><code>&lt;majority&gt;</code></li>
      <li><code>&lt;none&gt;</code></li>
      <li><code>&lt;not&gt;</code></li>
      <li><code>&lt;or&gt;</code></li>
      <li><code>&lt;present&gt;</code></li>
      <li><code>&lt;selector&gt;</code></li>
      <li><code>&lt;size&gt;</code></li>
    </ul>

    <h4 id="andselect">And Selector</h4>

    <p>The <code>&lt;and&gt;</code> tag selects files that are selected by all of the elements it
    contains. It returns as soon as it finds a selector that does not select the file, so it is not
    guaranteed to check every selector.</p>

    <p>Here is an example of how to use the And Selector:</p>

    <pre>
&lt;fileset dir=&quot;${dist}&quot; includes=&quot;**/*.jar&quot;&gt;
    &lt;and&gt;
        &lt;size value=&quot;4&quot; units=&quot;Ki&quot; when=&quot;more&quot;/&gt;
        &lt;date datetime=&quot;01/01/2001 12:00 AM&quot; when=&quot;before&quot;/&gt;
    &lt;/and&gt;
&lt;/fileset&gt;</pre>

    <p>Selects all the JAR file larger than 4096 bytes which haven't been update since the last
    millennium.</p>

    <h4 id="majorityselect">Majority Selector</h4>

    <p>The <code>&lt;majority&gt;</code> tag selects files provided that a majority of the contained
    elements also select it. Ties are dealt with as specified by the <var>allowtie</var>
    attribute.</p>

    <table class="attr">
      <tr>
        <th scope="col">Attribute</th>
        <th scope="col">Description</th>
        <th scope="col">Required</th>
      </tr>
      <tr>
        <td>allowtie</td>
        <td>Whether files should be selected if there are an even number of selectors selecting them
          as are not selecting them.</td>
        <td>No; default is <q>true</q></td>
      </tr>
    </table>

    <p>Here is an example of how to use the Majority Selector:</p>

    <pre>
&lt;fileset dir=&quot;${docs}&quot; includes=&quot;**/*.html&quot;&gt;
    &lt;majority&gt;
        &lt;contains text=&quot;project&quot; casesensitive="false"/&gt;
        &lt;contains text=&quot;taskdef&quot; casesensitive="false"/&gt;
        &lt;contains text=&quot;IntrospectionHelper&quot; casesensitive="true"/&gt;
    &lt;/majority&gt;
&lt;/fileset&gt;</pre>

    <p>Selects all the HTML files which contain at least two of the three
    phrases <q>project</q>, <q>taskdef</q>, and <q>IntrospectionHelper</q> (this last phrase must
    match case exactly).</p>

    <h4 id="noneselect">None Selector</h4>

    <p>The <code>&lt;none&gt;</code> tag selects files that are not selected by any of the elements
    it contains. It returns as soon as it finds a selector that selects the file, so it is not
    guaranteed to check every selector.</p>

    <p>Here is an example of how to use the None Selector:</p>

    <pre>
&lt;fileset dir=&quot;${src}&quot; includes=&quot;**/*.java&quot;&gt;
    &lt;none&gt;
        &lt;present targetdir=&quot;${dest}&quot;/&gt;
        &lt;present targetdir=&quot;${dest}&quot;&gt;
            &lt;mapper type=&quot;glob&quot; from=&quot;*.java&quot; to=&quot;*.class&quot;/&gt;
        &lt;/present&gt;
    &lt;/none&gt;
&lt;/fileset&gt;</pre>

    <p>Selects only <samp>.java</samp> files which do not have equivalent <samp>.java</samp>
    or <samp>.class</samp> files in the <samp>dest</samp> directory.</p>

    <h4 id="notselect">Not Selector</h4>

    <p>The <code>&lt;not&gt;</code> tag reverses the meaning of the single selector it contains.</p>

    <p>Here is an example of how to use the Not Selector:</p>

    <pre>
&lt;fileset dir=&quot;${src}&quot; includes=&quot;**/*.java&quot;&gt;
    &lt;not&gt;
        &lt;contains text=&quot;test&quot;/&gt;
    &lt;/not&gt;
&lt;/fileset&gt;</pre>

    <p>Selects all the files in the <samp>src</samp> directory that do not contain the
    string <q>test</q>.</p>

    <h4 id="orselect">Or Selector</h4>

    <p>The <code>&lt;or&gt;</code> tag selects files that are selected by any one of the elements it
    contains. It returns as soon as it finds a selector that selects the file, so it is not
    guaranteed to check every selector.</p>

    <p>Here is an example of how to use the Or Selector:</p>

    <pre>
&lt;fileset dir=&quot;${basedir}&quot;&gt;
    &lt;or&gt;
        &lt;depth max=&quot;0&quot;/&gt;
        &lt;filename name="*.png"/&gt;
        &lt;filename name="*.gif"/&gt;
        &lt;filename name="*.jpg"/&gt;
    &lt;/or&gt;
&lt;/fileset&gt;</pre>

    <p>Selects all the files in the top directory along with all the image files below it.</p>

    <h4 id="selectorselect">Selector Reference</h4>

    <p>The <code>&lt;selector&gt;</code> tag is used to create selectors that can be reused through
    references. It is the only selector which can be used outside of any target, as an element of
    the <code>&lt;project&gt;</code> tag. It can contain only one other selector, but of course that
    selector can be a container.</p>

    <p>The <code>&lt;selector&gt;</code> tag can also be used to select files conditionally based on
    whether an Ant property exists or not.  This functionality is realized using the <var>if</var>
    and <var>unless</var> attributes in exactly the same way they are used on targets or on
    the <code>&lt;include&gt;</code> and <code>&lt;exclude&gt;</code> tags within
    a <code>&lt;patternset&gt;</code>.</p>

    <table class="attr">
      <tr>
        <th scope="col">Attribute</th>
        <th scope="col">Description</th>
        <th scope="col">Required</th>
      </tr>
      <tr>
        <td>if</td>
        <td>Allow files to be selected only <a href="../properties.html#if+unless">if the named
          property is set</a>.
        </td>
        <td>No</td>
      </tr>
      <tr>
        <td>unless</td>
        <td>Allow files to be selected only <a href="../properties.html#if+unless">if the named
          property is <strong>not</strong> set</a>.
        </td>
        <td>No</td>
      </tr>
    </table>

    <p>Here is an example of how to use the Selector Reference:</p>

    <pre>
&lt;project default=&quot;all&quot; basedir=&quot;./ant&quot;&gt;

    &lt;selector id=&quot;completed&quot;&gt;
        &lt;none&gt;
            &lt;depend targetdir=&quot;build/classes&quot;&gt;
                &lt;mapper type=&quot;glob&quot; from=&quot;*.java&quot; to=&quot;*.class&quot;/&gt;
            &lt;/depend&gt;
            &lt;depend targetdir=&quot;docs/manual/api&quot;&gt;
                &lt;mapper type=&quot;glob&quot; from=&quot;*.java&quot; to=&quot;*.html&quot;/&gt;
            &lt;/depend&gt;
        &lt;/none&gt;
    &lt;/selector&gt;

    &lt;target&gt;
        &lt;zip&gt;
            &lt;fileset dir=&quot;src/main&quot; includes=&quot;**/*.java&quot;&gt;
                &lt;selector refid=&quot;completed&quot;/&gt;
            &lt;/fileset&gt;
        &lt;/zip&gt;
    &lt;/target&gt;

&lt;/project&gt;</pre>

    <p>Zips up all the java files which have an up-to-date equivalent class file and javadoc file
    associated with them.</p>

    <p>And an example of selecting files conditionally, based on whether properties are set:</p>

    <pre>
&lt;fileset dir=&quot;${working.copy}&quot;&gt;
    &lt;or&gt;
        &lt;selector if=&quot;include.tests&quot;&gt;
            &lt;filename name=&quot;**/*Test.class&quot;&gt;
        &lt;/selector&gt;
        &lt;selector if=&quot;include.source&quot;&gt;
            &lt;and&gt;
                &lt;filename name=&quot;**/*.java&quot;&gt;
                &lt;not&gt;
                    &lt;selector unless=&quot;include.tests&quot;&gt;
                        &lt;filename name=&quot;**/*Test.java&quot;&gt;
                    &lt;/selector&gt;
                &lt;/not&gt;
            &lt;/and&gt;
        &lt;/selector&gt;
    &lt;/or&gt;
&lt;/fileset&gt;</pre>

    <p>A fileset that conditionally contains Java source files and Test source and class
    files.</p>

    <h3 id="customselect">Custom Selectors</h3>

    <p>You can write your own selectors and use them within the selector containers by specifying
    them within the <code>&lt;custom&gt;</code> tag.</p>

    <p>First, you have to write your selector class in Java. The only requirement it must meet in
    order to be a selector is that it implements
    the <code class="code">org.apache.tools.ant.types.selectors.FileSelector</code> interface, which
    contains a single method. See <a href="selectors-program.html">Programming Selectors in Ant</a>
    for more information.</p>

    <p>Once that is written, you include it in your build file by using
    the <code>&lt;custom&gt;</code> tag.</p>

    <table class="attr">
      <tr>
        <th scope="col">Attribute</th>
        <th scope="col">Description</th>
        <th scope="col">Required</th>
      </tr>
      <tr>
        <td>classname</td>
        <td>The name of your class that
        implements <code class="code">org.apache.tools.ant.types.selectors.FileSelector</code>.
        </td>
        <td>Yes</td>
      </tr>
      <tr>
        <td>classpath</td>
        <td>The classpath to use in order to load the custom selector class. If
        neither <var>classpath</var> nor <var>classpathref</var> are specified, the class will be
        loaded from the classpath that Ant uses.</td>
        <td>No</td>
      </tr>
      <tr>
        <td>classpathref</td>
        <td>A reference to a classpath previously defined. If neither <var>classpathref</var>
        nor <var>classpath</var> are specified, the class will be loaded from the classpath that Ant
        uses.</td>
        <td>No</td>
      </tr>
    </table>

    <p>Here is how you use <code>&lt;custom&gt;</code> to use your class as a selector:</p>

    <pre>
&lt;fileset dir=&quot;${mydir}&quot; includes=&quot;**/*&quot;&gt;
    &lt;custom classname=&quot;com.mydomain.MySelector&quot;&gt;
        &lt;param name=&quot;myattribute&quot; value=&quot;myvalue&quot;/&gt;
    &lt;/custom&gt;
&lt;/fileset&gt;</pre>

    <p>A number of core selectors can also be used as custom selectors by specifying their
    attributes using <code>&lt;param&gt;</code> elements. These are</p>

    <ul>
      <li><a href="#containsselect">Contains Selector</a> with
        classname <code class="code">org.apache.tools.ant.types.selectors.ContainsSelector</code>
      <li><a href="#dateselect">Date Selector</a> with
        classname <code class="code">org.apache.tools.ant.types.selectors.DateSelector</code>
      <li><a href="#depthselect">Depth Selector</a> with
        classname <code class="code">org.apache.tools.ant.types.selectors.DepthSelector</code>
      <li><a href="#filenameselect">Filename Selector</a> with
        classname <code class="code">org.apache.tools.ant.types.selectors.FilenameSelector</code>
      <li><a href="#sizeselect">Size Selector</a> with
        classname <code class="code">org.apache.tools.ant.types.selectors.SizeSelector</code>
    </ul>

    <p>Here is the example from the Depth Selector section rewritten to use the selector
    through <code>&lt;custom&gt;</code>.</p>

    <pre>
&lt;fileset dir=&quot;${doc.path}&quot; includes=&quot;**/*&quot;&gt;
    &lt;custom classname=&quot;org.apache.tools.ant.types.selectors.DepthSelector&quot;&gt;
        &lt;param name=&quot;max&quot; value=&quot;1&quot;/&gt;
    &lt;/custom&gt;
&lt;/fileset&gt;</pre>

    <p>Selects all files in the base directory and one directory below that.</p>

    <p>For more details concerning writing your own selectors,
    consult <a href="selectors-program.html">Programming Selectors in Ant</a>.</p>

  </body>
</html><|MERGE_RESOLUTION|>--- conflicted
+++ resolved
@@ -596,7 +596,6 @@
         &lt;present targetdir="template"/&gt;
         &lt;type type="file"/&gt;
     &lt;/and&gt;
-<<<<<<< HEAD
 &lt;/fileset&gt;</pre>
 
     <h4 id="modified">Modified Selector</h4>
@@ -620,6 +619,10 @@
     the <code>&lt;modified&gt;</code> selector tries to (<strong>attention!</strong>) copy the
     content into a local file for computing the hashvalue.</p>
 
+    <p>If the source resource is not a filesystem resource the
+    modified selector will download it to
+    the <a href="../running.html#tmpdir">temporary directory</a>.</p>
+
     <table class="attr">
       <tr>
         <th scope="col">Attribute</th>
@@ -636,57 +639,6 @@
             <li><q>checksum</q>&mdash;ChecksumAlgorithm</li>
             <li><q>lastmodified</q>&mdash;LastModifiedAlgorithm</li>
           </ul>
-=======
-&lt;/fileset&gt;
-</pre></blockquote>
-
-
-    <h4><a name="modified">Modified Selector</a></h4>
-    <p>The <code>&lt;modified&gt;</code> selector computes a value for a file, compares that
-    to the value stored in a cache and select the file, if these two values
-    differ.</p>
-    <p>Because this selector is highly configurable the order in which the selection is done
-    is: <ol>
-        <li> get the absolute path for the file </li>
-        <li> get the cached value from the configured cache (absolute path as key) </li>
-        <li> get the new value from the configured algorithm </li>
-        <li> compare these two values with the configured comparator </li>
-        <li> update the cache if needed and requested </li>
-        <li> do the selection according to the comparison result </li>
-        </ol>
-    <p>The comparison, computing of the hashvalue and the store is done by implementation
-    of special interfaces. Therefore they may provide additional parameters.</p>
-
-    <p>The <code>&lt;modified&gt;</code> selector can be used as a
-      ResourceSelector (see the
-      <a href="resources.html#restrict">&lt;restrict&gt;</a>
-      ResourceCollection).
-    In that case it maps simple file resources to files and does its job. If the
-    resource is from another type, the <code>&lt;modified&gt;</code> selector tries
-    to (<b>attention!</b>) copy the content into a local file for computing the
-    hashvalue.</p>
-
-    <p>If the source resource is not a filesystem resource the
-    modified selector will download it to
-    the <a href="../running.html#tmpdir">temporary directory</a>.</p>
-
-    <table border="1" cellpadding="2" cellspacing="0">
-      <tr>
-        <td valign="top"><b>Attribute</b></td>
-        <td valign="top"><b>Description</b></td>
-        <td align="center" valign="top"><b>Required</b></td>
-      </tr>
-      <tr>
-        <td valign="top"> algorithm </td>
-        <td valign="top"> The type of algorithm should be used.
-            Acceptable values are (further information see later):
-            <ul>
-                <li> hashvalue - HashvalueAlgorithm </li>
-                <li> digest - DigestAlgorithm </li>
-                <li> checksum - ChecksumAlgorithm </li>
-                <li> lastmodified - LastModifiedAlgorithm </li>
-            </ul>
->>>>>>> 9c1f4d90
         </td>
         <td>No; defaults to <q>digest</q></td>
       </tr>
