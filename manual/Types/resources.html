--- conflicted
+++ resolved
@@ -1238,7 +1238,6 @@
 <p><code>&lt;resourcelist&gt;</code> is a generalization
 of <a href="filelist.html"><code>&lt;filelist&gt;</code></a>.</p>
 
-<<<<<<< HEAD
 <table class="attr">
   <tr>
     <th scope="col">Attribute</th>
@@ -1250,32 +1249,16 @@
     <td>The encoding of the nested resources</td>
     <td>No; default is default JVM character encoding</td>
   </tr>
-</table>
-=======
-<blockquote>
-  <table border="1" cellpadding="2" cellspacing="0">
-    <tr>
-      <td valign="top"><b>Attribute</b></td>
-      <td valign="top"><b>Description</b></td>
-      <td align="center" valign="top"><b>Required</b></td>
-    </tr>
-    <tr>
-      <td valign="top">encoding</td>
-      <td valign="top">The encoding of the nested resources</td>
-      <td valign="top" align="center">No, default is platform default</td>
-    </tr>
-    <tr>
-      <td valign="top">basedir</td>
-      <td valign="top">Base directory that is used to resolve
-        relative file names against. Is also used to provide a base
-        directory to the FileResources created by this resource
-        collection. <em>Since Ant 1.9.12</em>
-      </td>
-      <td valign="top" align="center">No</td>
-    </tr>
-  </table>
-</blockquote>
->>>>>>> fee6d73d
+  <tr>
+    <td>basedir</td>
+    <td>Base directory that is used to resolve relative file names
+      against. Is also used to provide a base directory to the
+      FileResources created by this resource collection. <em>Since Ant
+      1.10.4</em>
+    </td>
+    <td>No</td>
+  </tr>
+</table>
 
 <h5>Parameters specified as nested elements</h5>
 
