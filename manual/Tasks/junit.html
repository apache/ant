<!--
   Licensed to the Apache Software Foundation (ASF) under one or more
   contributor license agreements.  See the NOTICE file distributed with
   this work for additional information regarding copyright ownership.
   The ASF licenses this file to You under the Apache License, Version 2.0
   (the "License"); you may not use this file except in compliance with
   the License.  You may obtain a copy of the License at

       http://www.apache.org/licenses/LICENSE-2.0

   Unless required by applicable law or agreed to in writing, software
   distributed under the License is distributed on an "AS IS" BASIS,
   WITHOUT WARRANTIES OR CONDITIONS OF ANY KIND, either express or implied.
   See the License for the specific language governing permissions and
   limitations under the License.
-->
<html>
<head>
<link rel="stylesheet" type="text/css" href="../stylesheets/style.css">
<title>JUnit Task</title>
</head>
<body>

<h2><a name="junit">JUnit</a></h2>
<h3>Description</h3>

<p>This task runs tests from the JUnit testing framework. The latest
version of the framework can be found at
<a href="http://www.junit.org">http://www.junit.org</a>.
This task has been tested with JUnit 3.0 up to JUnit 3.8.2; it won't
work with versions prior to JUnit 3.0. It also works with JUnit 4.0, including
"pure" JUnit 4 tests using only annotations and no <code>JUnit4TestAdapter</code>.</p>
<p><strong>Note:</strong> This task depends on external libraries not included
in the Apache Ant distribution.  See <a href="../install.html#librarydependencies">
Library Dependencies</a> for more information.
</p>
<p>
<strong>Note</strong>:
You must have <code>junit.jar</code> available.
You can do one of:
</p>
<ol>
<li>
Put both <code>junit.jar</code> and <code>ant-junit.jar</code> in
<code>ANT_HOME/lib</code>.
</li>
<li>
Do not put either in <code>ANT_HOME/lib</code>, and instead
include their locations in your <code>CLASSPATH</code> environment variable.
</li>
<li>
Add both JARs to your classpath using <code>-lib</code>.
</li>
<li>
Specify the locations of both JARs using
a <code>&lt;classpath&gt;</code> element in a <code>&lt;taskdef&gt;</code> in the build file.
</li>
<li>
Leave <code>ant-junit.jar</code> in its default location in <code>ANT_HOME/lib</code>
but include <code>junit.jar</code> in the <code>&lt;classpath&gt;</code> passed
to <code>&lt;junit&gt;</code>. <em>(since Ant 1.7)</em>
</li>
</ol>
<p>
See <a href="http://ant.apache.org/faq.html#delegating-classloader" target="_top">the
FAQ</a> for details.
</p>

<p>Tests are defined by nested <code>test</code> or
<code>batchtest</code> tags (see <a href="#nested">nested
elements</a>).</p>

<h3>Parameters</h3>
<table border="1" cellpadding="2" cellspacing="0">
<tr>
  <td width="12%" valign="top"><b>Attribute</b></td>
  <td width="78%" valign="top"><b>Description</b></td>
  <td width="10%" valign="top"><b>Required</b></td>
</tr>
  <tr>
    <td valign="top">printsummary</td>
    <td valign="top">Print one-line statistics for each testcase. Can
      take the values <code>on</code>,
      <code>off</code>, and
      <code>withOutAndErr</code>.
      <code>withOutAndErr</code> is the same
      as <code>on</code> but also includes the output of the test
      as written to <code>System.out</code> and <code>System.err</code>.</td>
    <td align="center" valign="top">No; default is <code>off</code>.</td>
  </tr>
  <tr>
    <td valign="top">fork</td>
    <td valign="top">Run the tests in a separate VM.</td>
    <td align="center" valign="top">No; default is <code>off</code>.</td>
  </tr>
  <tr>
    <td valign="top">forkmode</td>
    <td valign="top">Controls how many Java Virtual Machines get
    created if you want to fork some tests.  Possible values are
    &quot;perTest&quot; (the default), &quot;perBatch&quot; and
    &quot;once&quot;.  &quot;once&quot; creates only a single Java VM
    for all tests while &quot;perTest&quot; creates a new VM for each
    TestCase class.  &quot;perBatch&quot; creates a VM for each nested
    <code>&lt;batchtest&gt;</code> and one collecting all nested
    <code>&lt;test&gt;</code>s.  Note that only tests with the same
    settings of <code>filtertrace</code>, <code>haltonerror</code>,
    <code>haltonfailure</code>, <code>errorproperty</code> and
    <code>failureproperty</code> can share a VM, so even if you set
    <code>forkmode</code> to &quot;once&quot;, Ant may have to create
    more than a single Java VM.  This attribute is ignored for tests
    that don't get forked into a new Java VM.  <em>since Ant 1.6.2</em></td>
    <td align="center" valign="top">No; default is <code>perTest</code>.</td>
  </tr>
  <tr>
    <td valign="top">haltonerror</td>
    <td valign="top">Stop the build process if an error occurs during the test
       run.</td>
    <td align="center" valign="top">No; default is <code>off</code>.</td>
  </tr>
<tr>
    <td valign="top">errorproperty</td>
    <td valign="top">The name of a property to set in the event of an error.</td>
    <td align="center" valign="top">No</td>
</tr>
  <tr>
    <td valign="top">haltonfailure</td>
    <td valign="top">Stop the build process if a test fails (errors are
      considered failures as well).</td>
    <td align="center" valign="top">No; default is <code>off</code>.</td>
  </tr>
<tr>
    <td valign="top">failureproperty</td>
    <td valign="top">The name of a property to set in the event of a failure
      (errors are considered failures as well).</td>
    <td align="center" valign="top">No.</td>
</tr>
  <tr>
    <td valign="top">filtertrace</td>
    <td valign="top">Filter out Junit and Ant stack frames from error and failure stack traces.</td>
    <td align="center" valign="top">No; default is <code>on</code>.</td>
  </tr>
  <tr>
    <td valign="top">timeout</td>
    <td valign="top">Cancel the individual tests if they don't finish
      in the given time (measured in milliseconds).  Ignored if
      <code>fork</code> is disabled.  When running multiple tests
      inside the same Java VM (see forkMode), timeout applies to the
      time that all tests use together, not to an individual
      test.</td>
    <td align="center" valign="top">No</td>
  </tr>
  <tr>
    <td valign="top">maxmemory</td>
    <td valign="top">Maximum amount of memory to allocate to the forked VM.
      Ignored if <code>fork</code> is disabled. <strong>Note</strong>: 
      If you get <code>java.lang.OutOfMemoryError: Java heap space</code>
      in some of your tests then you need to raise the size like
      <code>maxmemory="128m"</code></td>
    <td align="center" valign="top">No</td>
  </tr>
  <tr>
    <td valign="top">jvm</td>
    <td valign="top">The command used to invoke the Java Virtual Machine,
      default is 'java'.  The command is resolved by
      <code>java.lang.Runtime.exec()</code>.
      Ignored if <code>fork</code> is disabled.</td>
    <td align="center" valign="top">No; default is <code>java</code>.</td>
  </tr>
  <tr>
    <td valign="top">dir</td>
    <td valign="top">The directory in which to invoke the VM. Ignored if
      <code>fork</code> is disabled.</td>
    <td align="center" valign="top">No</td>
  </tr>
  <tr>
    <td valign="top">newenvironment</td>
    <td valign="top">Do not propagate the old environment when new
      environment variables are specified. Ignored if <code>fork</code> is
      disabled.</td>
    <td align="center" valign="top">No; default is <code>false</code>.</td>
  </tr>
  <tr>
    <td valign="top">includeantruntime</td>
    <td valign="top">Implicitly add the Ant classes required to run
      the tests and JUnit to the classpath in forked mode.
    </td>
    <td align="center" valign="top">No; default is <code>true</code>.</td>
  </tr>
  <tr>
    <td valign="top">showoutput</td>
    <td valign="top">Send any output generated by tests to Ant's
      logging system as well as to the formatters.  By default only the
      formatters receive the output.</td>
    <td align="center" valign="top">No</td>
  </tr>
  <tr>
    <td valign="top">outputtoformatters</td>
    <td valign="top">
      <em>Since Ant 1.7.0.</em><br/>
      Send any output generated by tests to the test formatters.
      This is "true" by default.
    </td>
    <td align="center" valign="top">No</td>
  </tr>
  <tr>
    <td valign="top">tempdir</td>
    <td valign="top">Where Ant should place temporary files.
      <em>Since Ant 1.6</em>.</td>
    <td align="center" valign="top">No; default is the project's base
      directory.</td>
  </tr>
  <tr>
    <td valign="top">reloading</td>
    <td valign="top">Whether or not a new classloader should be instantiated for each test case.<br>
    Ignore if <code>fork</code> is set to true.
      <em>Since Ant 1.6</em>.</td>
    <td align="center" valign="top">No; default is <code>true</code>.</td>
  </tr>
  <tr>
    <td valign="top">clonevm</td>
    <td valign="top">If set to true true, then all system properties
      and the bootclasspath of the forked Java Virtual Machine will be
      the same as those of the Java VM running Ant.  Default is
      &quot;false&quot; (ignored if fork is disabled).
      <em>since Ant 1.7</em></td>
    <td align="center" valign="top">No</td>
  </tr>
  <tr>
    <td valign="top">logfailedtests</td>
    <td valign="top">When Ant executes multiple tests and doesn't stop
      on errors or failures it will log a "FAILED" message for each
      failing test to its logging system.  If you set this option to
      false, the message will not be logged and you have to rely on the
      formatter output to find the failing tests.
      <em>since Ant 1.8.0</em></td>
    <td align="center" valign="top">No</td>
  </tr>    
  <tr>
    <td valign="top">enableTestListenerEvents</td>
    <td valign="top">Whether Ant should send fine grained information
      about the running tests to Ant's logging system at the verbose
      level.  Such events may be used by custom test listeners to show
      the progress of tests.<br/>
      Defaults to <code>false</code>.<br/>
      Can be overridden by a <a href="#enabletestlistenerevents">magic
        property</a>.<br/>
      <em>since Ant 1.8.2</em> - <strong>Ant 1.7.0 to 1.8.1 behave as
        if this attribute was true by default.</strong></td>
    <td align="center" valign="top">No</td>
  </tr>
  <tr>
    <td valign="top">threads</td>
    <td valign="top">a number of threads to run the tests in.<br/>
      When this attribute is specified the tests will be split arbitrarily among the threads.<br/>
      requires that the tests be forked with the <code>perTest</code>
      option to be operative.<br/>
      <em>since Ant 1.9.4</em></td>
    <td align="center" valign="top">No</td>
  </tr>
</table>

<p>By using the <code>errorproperty</code> and <code>failureproperty</code>
attributes, it is possible to
perform setup work (such as starting an external server), execute the test,
clean up, and still fail the build in the event of a failure.</p>

<p>The <code>filtertrace</code> attribute condenses error and failure
stack traces before reporting them.
It works with both the plain and XML formatters.  It filters out any lines
that begin with the following string patterns:<pre>
   "junit.framework.TestCase"
   "junit.framework.TestResult"
   "junit.framework.TestSuite"
   "junit.framework.Assert."
   "junit.swingui.TestRunner"
   "junit.awtui.TestRunner"
   "junit.textui.TestRunner"
   "java.lang.reflect.Method.invoke("
   "sun.reflect."
   "org.apache.tools.ant."
   "org.junit."
   "junit.framework.JUnit4TestAdapter"
   " more"</pre>

<h3><a name="nested">Nested Elements</a></h3>

<p>The <code>&lt;junit&gt;</code> task
supports a nested <code>&lt;classpath&gt;</code>
element that represents a <a href="../using.html#path">PATH like
structure</a>.</p>

<p>As of Ant 1.7, this classpath may be used to refer to <code>junit.jar</code>
as well as your tests and the tested code.

<h4>jvmarg</h4>

<p>If <code>fork</code> is enabled, additional parameters may be passed to
the new VM via nested <code>&lt;jvmarg&gt;</code> elements. For example:</p>

<pre>
&lt;junit fork=&quot;yes&quot;&gt;
  &lt;jvmarg value=&quot;-Djava.compiler=NONE&quot;/&gt;
  ...
&lt;/junit&gt;
</pre>

<p>would run the test in a VM without JIT.</p>

<p><code>&lt;jvmarg&gt;</code> allows all attributes described in <a
href="../using.html#arg">Command-line Arguments</a>.</p>

<h4>sysproperty</h4>

<p>Use nested <code>&lt;sysproperty&gt;</code> elements to specify system
properties required by the class. These properties will be made available
to the VM during the execution of the test (either ANT's VM or the forked VM,
if <code>fork</code> is enabled).
The attributes for this element are the same as for <a href="../Tasks/exec.html#env">environment variables</a>.</p>

<pre>
&lt;junit fork=&quot;no&quot;&gt;
  &lt;sysproperty key=&quot;basedir&quot; value=&quot;${basedir}&quot;/&gt;
  ...
&lt;/junit&gt;
</pre>

<p>would run the test in ANT's VM and make the <code>basedir</code> property
available to the test.</p>

<h4>syspropertyset</h4>

<p>You can specify a set of properties to be used as system properties
with <a href="../Types/propertyset.html">syspropertyset</a>s.</p>

<p><em>since Ant 1.6</em>.</p>

<h4>env</h4>

<p>It is possible to specify environment variables to pass to the
forked VM via nested <code>&lt;env&gt;</code> elements. For a description
of the <code>&lt;env&gt;</code> element's attributes, see the
description in the <a href="../Tasks/exec.html#env">exec</a> task.</p>

<p>Settings will be ignored if <code>fork</code> is disabled.</p>

<h4>bootclasspath</h4>

<p>The location of bootstrap class files can be specified using this
<a href="../using.html#path">PATH like structure</a> - will be ignored
if <i>fork</i> is not <code>true</code> or the target VM doesn't
support it (i.e. Java 1.1).</p>

<p><em>since Ant 1.6</em>.</p>

<h4>permissions</h4>
<p>Security permissions can be revoked and granted during the execution of the 
class via a nested <i>permissions</i> element. For more information please
see <a href="../Types/permissions.html">permissions</a></p>

<p>Settings will be ignored if fork is enabled.</p>

<p><em>since Ant 1.6</em>.</p>
 
<h4>assertions</h4>

<p>You can control enablement of Java 1.4 assertions with an
<a href="../Types/assertions.html"><tt>&lt;assertions&gt;</tt></a>
subelement.</p>
 
<p>Assertion statements are currently ignored in non-forked mode.</p>

<p><em>since Ant 1.6.</em></p>

<h4>modulepath</h4>

<p>The location of modules can be specified using this <a href="../using.html#path">PATH like structure</a>.<br/>
The modulepath requires <i>fork</i> to be set to <code>true</code>.

<<<<<<< HEAD
<p><em>since Ant 1.10.0</em></p>
=======
<p><em>since Ant 1.9.8</em></p>
>>>>>>> bda488ea

<h4>upgrademodulepath</h4>

<p>The location of modules that replace upgradeable modules in the runtime image
can be specified using this <a href="../using.html#path">PATH like structure</a>.<br/>
The upgrademodulepath requires <i>fork</i> to be set to <code>true</code>.

<<<<<<< HEAD
<p><em>since Ant 1.10.0</em></p>
=======
<p><em>since Ant 1.9.8</em></p>
>>>>>>> bda488ea

<h4>formatter</h4>

<p>The results of the tests can be printed in different
formats. Output will always be sent to a file, unless you set the
<code>usefile</code> attribute to <code>false</code>.
The name of the file is determined by the
name of the test and can be set by the <code>outfile</code> attribute
of <code>&lt;test&gt;</code>.</p>

<p>There are four predefined formatters - one prints the test results
in XML format, the other emits plain text.  The formatter named
<code>brief</code> will only print detailed information for testcases
that failed, while <code>plain</code> gives a little statistics line
for all test cases.  Custom formatters that need to implement
<code>org.apache.tools.ant.taskdefs.optional.junit.JUnitResultFormatter</code>
can be specified.</p>

<p>If you use the XML formatter, it may not include the same output
that your tests have written as some characters are illegal in XML
documents and will be dropped.</p>

<p>The fourth formatter named <code>failure</code> (since Ant 1.8.0) 
collects all failing <code>testXXX()</code>
methods and creates a new <code>TestCase</code> which delegates only these
failing methods. The name and the location can be specified via Java System property or Ant property
<code>ant.junit.failureCollector</code>. The value has to point to the directory and 
the name of the resulting class (without suffix). It defaults to <i>java-tmp-dir</i>/FailedTests.</p>

<table border="1" cellpadding="2" cellspacing="0">
<tr>
  <td width="12%" valign="top"><b>Attribute</b></td>
  <td width="78%" valign="top"><b>Description</b></td>
  <td width="10%" valign="top"><b>Required</b></td>
</tr>
  <tr>
    <td valign="top">type</td>
    <td valign="top">Use a predefined formatter (either
      <code>xml</code>, <code>plain</code>, <code>brief</code> or <code>failure</code>).</td>
    <td align="center" rowspan="2">Exactly one of these.</td>
  </tr>
  <tr>
    <td valign="top">classname</td>
    <td valign="top">Name of a custom formatter class.</td>
  </tr>
  <tr>
    <td valign="top">extension</td>
    <td valign="top">Extension to append to the output filename.</td>
    <td align="center">Yes, if <code>classname</code> has been used.</td>
  </tr>
  <tr>
    <td valign="top">usefile</td>
    <td valign="top">Boolean that determines whether output should be
      sent to a file.</td>
    <td align="center">No; default is <code>true</code>.</td>
  </tr>
  <tr>
    <td valign="top">if</td>
    <td valign="top">Only use formatter <a href="../properties.html#if+unless">if the named property is set</a>.</td>
    <td align="center">No; default is <code>true</code>.</td>
  </tr>
  <tr>
    <td valign="top">unless</td>
    <td valign="top">Only use formatter <a href="../properties.html#if+unless">if the named property is <b>not</b> set</a>.</td>
    <td align="center">No; default is <code>true</code>.</td>
  </tr>  
</table>

<h4>test</h4>

<p>Defines a single test class.</p>

<table border="1" cellpadding="2" cellspacing="0">
<tr>
  <td width="12%" valign="top"><b>Attribute</b></td>
  <td width="78%" valign="top"><b>Description</b></td>
  <td width="10%" valign="top"><b>Required</b></td>
</tr>
  <tr>
    <td valign="top">name</td>
    <td valign="top">Name of the test class.</td>
    <td align="center">Yes</td>
  </tr>
  <tr>
    <td valign="top">methods</td>
    <td valign="top">Comma-separated list of names of test case methods to execute.
      <em>Since 1.8.2</em>
      <p>The <code>methods</code> attribute can be useful in the following scenarios:</p>
      <ul>
        <li>A test method has failed and you want to re-run the test method
            to test a fix or re-run the test under the Java debugger without
            having to wait for the other (possibly long running) test methods
            to complete.</li>
        <li>One or more test methods are running slower than expected and you
            want to re-run them under a Java profiler (without the overhead
            of running the profiler whilst other test methods are being
            executed).</li>
      </ul>
      <p>If the <code>methods</code> attribute is used but no test method
      is specified, then no test method from the suite will be executed.</p>
    </td>
    <td align="center">No; default is to run all test methods in the suite.</td>
  </tr>  
  <tr>
    <td valign="top">fork</td>
    <td valign="top">Run the tests in a separate VM.
      Overrides value set in <code>&lt;junit&gt;</code>.</td>
    <td align="center" valign="top">No</td>
  </tr>
  <tr>
    <td valign="top">haltonerror</td>
    <td valign="top">Stop the build process if an error occurs during the test
       run. Overrides value set in <code>&lt;junit&gt;</code>.</td>
    <td align="center" valign="top">No</td>
  </tr>
<tr>
    <td valign="top">errorproperty</td>
    <td valign="top">The name of a property to set in the event of an error.
      Overrides value set in <code>&lt;junit&gt;</code>.</td>
    <td align="center" valign="top">No</td>
</tr>
  <tr>
    <td valign="top">haltonfailure</td>
    <td valign="top">Stop the build process if a test fails (errors are
      considered failures as well).  Overrides value set in
      <code>&lt;junit&gt;</code>.</td>
    <td align="center" valign="top">No</td>
  </tr>
<tr>
    <td valign="top">failureproperty</td>
    <td valign="top">The name of a property to set in the event of a failure
      (errors are considered failures as well). Overrides value set in
      <code>&lt;junit&gt;</code>.</td>
    <td align="center" valign="top">No</td>
</tr>
  <tr>
    <td valign="top">filtertrace</td>
    <td valign="top">Filter out Junit and Ant stack frames from error and failure stack
    traces.  Overrides value set in <code>&lt;junit&gt;</code>.</td>
    <td align="center" valign="top">No; default is <code>on</code>.</td>
  </tr>
  <tr>
    <td valign="top">todir</td>
    <td valign="top">Directory to write the reports to.</td>
    <td align="center" valign="top">No; default is the current directory.</td>
  </tr>
  <tr>
    <td valign="top">outfile</td>
    <td valign="top">Base name of the test result. The full filename is
      determined by this attribute and the extension of
      <code>formatter</code>.</td>
    <td align="center" valign="top">No; default is
      <code>TEST-</code><em>name</em>, where <em>name</em> is the name of
      the test specified in the <code>name</code> attribute.</td>
  </tr>
  <tr>
    <td valign="top">if</td>
    <td valign="top">Only run test <a href="../properties.html#if+unless">if the named property is set</a>.</td>
    <td align="center" valign="top">No</td>
  </tr>
  <tr>
    <td valign="top">unless</td>
    <td valign="top">Only run test <a href="../properties.html#if+unless">if the named property is <b>not</b> set</a>.</td>
    <td align="center" valign="top">No</td>
  </tr>
  <tr>
    <td valign="top">skipNonTests</td>
    <td valign="top">Do not pass any classes that do not contain JUnit tests to the test runner.
          This prevents non tests from appearing as test errors in test results.<br />
          Tests are identified by looking for the <code>@Test</code> annotation on any methods in concrete classes
          that don't extend <code>junit.framework.TestCase</code>, or for public/protected methods with
          names starting with 'test' in concrete classes that extend <code>junit.framework.TestCase</code>.
          Classes marked with the JUnit4 <code>org.junit.runner.RunWith</code> or
          <code>org.junit.runner.Suite.SuiteClasses</code> annotations are also passed to JUnit for execution,
          as is any class with a public/protected no-argument <code>suite</code> method.</td>
    <td align="center" valign="top">No. Default is false.</td>
  </tr>
</table>

<p>Tests can define their own formatters via nested
<code>&lt;formatter&gt;</code> elements.</p>

<h4>batchtest</h4>

<p>Define a number of tests based on pattern matching.</p>

<p><code>batchtest</code> collects the included <a href="../Types/resources.html">resources</a> from any number
of nested <a
href="../Types/resources.html#collection">Resource Collection</a>s. It then
generates a test class name for each resource that ends in
<code>.java</code> or <code>.class</code>.</p>

<p>Any type of Resource Collection is supported as a nested element,
prior to Ant 1.7 only <code>&lt;fileset&gt;</code> has been
supported.</p>

<table border="1" cellpadding="2" cellspacing="0">
<tr>
  <td width="12%" valign="top"><b>Attribute</b></td>
  <td width="78%" valign="top"><b>Description</b></td>
  <td width="10%" valign="top"><b>Required</b></td>
</tr>
  <tr>
    <td valign="top">fork</td>
    <td valign="top">Run the tests in a separate VM.
      Overrides value set in <code>&lt;junit&gt;</code>.</td>
    <td align="center" valign="top">No</td>
  </tr>
  <tr>
    <td valign="top">haltonerror</td>
    <td valign="top">Stop the build process if an error occurs during the test
       run. Overrides value set in <code>&lt;junit&gt;</code>.</td>
    <td align="center" valign="top">No</td>
  </tr>
<tr>
    <td valign="top">errorproperty</td>
    <td valign="top">The name of a property to set in the event of an error.
      Overrides value set in <code>&lt;junit&gt;</code>.</td>
    <td align="center" valign="top">No</td>
</tr>
  <tr>
    <td valign="top">haltonfailure</td>
    <td valign="top">Stop the build process if a test fails (errors are
      considered failures as well).  Overrides value set in
      <code>&lt;junit&gt;</code>.</td>
    <td align="center" valign="top">No</td>
  </tr>
<tr>
    <td valign="top">failureproperty</td>
    <td valign="top">The name of a property to set in the event of a failure
      (errors are considered failures as well). Overrides value set in
      <code>&lt;junit&gt;</code></td>
    <td align="center" valign="top">No</td>
</tr>
  <tr>
    <td valign="top">filtertrace</td>
    <td valign="top">Filter out Junit and Ant stack frames from error and failure stack
    traces.  Overrides value set in <code>&lt;junit&gt;</code>.</td>
    <td align="center" valign="top">No; default is <code>on</code>.</td>
  </tr>
  <tr>
    <td valign="top">todir</td>
    <td valign="top">Directory to write the reports to.</td>
    <td align="center" valign="top">No; default is the current directory.</td>
  </tr>
  <tr>
    <td valign="top">if</td>
    <td valign="top">Only run tests <a href="../properties.html#if+unless">if the named property is set</a>.</td>
    <td align="center" valign="top">No</td>
  </tr>
  <tr>
    <td valign="top">unless</td>
    <td valign="top">Only run tests <a href="../properties.html#if+unless">if the named property is <strong>not</strong> set</a>.</td>
    <td align="center" valign="top">No</td>
  </tr>
  <tr>
      <td valign="top">skipNonTests</td>
      <td valign="top">Do not pass any classes that do not contain JUnit tests to the test runner.
                          This prevents non tests from appearing as test errors in test results.<br />
                          Tests are identified by looking for the <code>@Test</code> annotation on any methods in concrete classes
                          that don't extend <code>junit.framework.TestCase</code>, or for public/protected methods with
                          names starting with 'test' in concrete classes that extend <code>junit.framework.TestCase</code>.
                          Classes marked with the JUnit4 <code>org.junit.runner.RunWith</code> or
                          <code>org.junit.runner.Suite.SuiteClasses</code> annotations are also passed to JUnit for execution,
                          as is any class with a public/protected no-argument <code>suite</code> method.</td>
      <td align="center" valign="top">No. Default is false.</td>
  </tr>
</table>

<p>Batchtests can define their own formatters via nested
<code>&lt;formatter&gt;</code> elements.</p>

<h3>Forked tests and <code>tearDown</code></h3>

<p>If a forked test runs into a timeout, Ant will terminate the Java
  VM process it has created, which probably means the
  test's <code>tearDown</code> method will never be called.  The same
  is true if the forked VM crashes for some other reason.</p>

<p>Starting with Ant 1.8.0, a special formatter is distributed with
  Ant that tries to load the testcase that was in the forked VM and
  invoke that class' <code>tearDown</code> method.  This formatter has
  the following limitations:</p>

<ul>
  <li>It runs in the same Java VM as Ant itself, this is a different
    Java VM than the one that was executing the test and it may see a
    different classloader (and thus may be unable to load the test
    class).</li>
  <li>It cannot determine which test was run when the timeout/crash
    occurred if the forked VM was running multiple test.  I.e. the
    formatter cannot work with any <code>forkMode</code> other
    than <code>perTest</code> and it won't do anything if the test
    class contains a <code>suite()</code> method.</li>
</ul>

<p>If the formatter recognizes an incompatible <code>forkMode</code>
  or a <code>suite</code> method or fails to load the test class it
  will silently do nothing.</p>

<p>The formatter doesn't have any effect on tests that were not
  forked or didn't cause timeouts or VM crashes.</p>

<p>To enable the formatter, add a <code>formatter</code> like</p>

<pre>
&lt;formatter classname="org.apache.tools.ant.taskdefs.optional.junit.TearDownOnVmCrash"
           usefile="false"/&gt;
</pre>

<p>to your <code>junit</code> task.</p>

<h3><a name="enabletestlistenerevents"><code>ant.junit.enabletestlistenerevents</code></a>
  magic property</h3>

<p><em>Since Ant 1.8.2</em> the <code>enableTestListenerEvents</code>
  attribute of the task controls whether fine grained logging messages
  will be sent to the task's verbose log.  In addition to this
  attribute Ant will consult the
  property <code>ant.junit.enabletestlistenerevents</code> and the
  value of the property overrides the setting of the attribute.</p>

<p>This property exists so that containers running Ant that depend on
  the additional logging events can ensure they will be generated even
  if the build file disables them.</p>

<h3>Examples</h3>

<pre>
&lt;junit&gt;
  &lt;test name="my.test.TestCase"/&gt;
&lt;/junit&gt;
</pre>

<p>Runs the test defined in <code>my.test.TestCase</code> in the same
VM. No output will be generated unless the test fails.</p>

<pre>
&lt;junit printsummary="yes" fork="yes" haltonfailure="yes"&gt;
  &lt;formatter type="plain"/&gt;
  &lt;test name="my.test.TestCase"/&gt;
&lt;/junit&gt;
</pre>

<p>Runs the test defined in <code>my.test.TestCase</code> in a
separate VM.  At the end of the test, a one-line summary will be
printed. A detailed report of the test can be found in
<code>TEST-my.test.TestCase.txt</code>. The build process will be
stopped if the test fails.</p>

<pre>
&lt;junit printsummary="yes" haltonfailure="yes"&gt;
  &lt;classpath&gt;
    &lt;pathelement location="${build.tests}"/&gt;
    &lt;pathelement path="${java.class.path}"/&gt;
  &lt;/classpath&gt;

  &lt;formatter type="plain"/&gt;

  &lt;test name="my.test.TestCase" haltonfailure="no" outfile="result"&gt;
    &lt;formatter type="xml"/&gt;
  &lt;/test&gt;

  &lt;batchtest fork="yes" todir="${reports.tests}"&gt;
    &lt;fileset dir="${src.tests}"&gt;
      &lt;include name="**/*Test*.java"/&gt;
      &lt;exclude name="**/AllTests.java"/&gt;
    &lt;/fileset&gt;
  &lt;/batchtest&gt;
&lt;/junit&gt;
</pre>

<p>Runs <code>my.test.TestCase</code> in the same VM, ignoring the
given CLASSPATH; only a warning is printed if this test fails. In
addition to the plain text test results, for this test a XML result
will be output to <code>result.xml</code>.  
Then, for each matching file in the directory defined for
<code>${src.tests}</code> a
test is run in a separate VM. If a test fails, the build process is
aborted. Results are collected in files named
<code>TEST-</code><em>name</em><code>.txt</code> and written to
<code>${reports.tests}</code>.</p>

<pre>
&lt;target name=&quot;test&quot;&gt;
    &lt;property name=&quot;collector.dir&quot; value=&quot;${build.dir}/failingTests&quot;/&gt;
    &lt;property name=&quot;collector.class&quot; value=&quot;FailedTests&quot;/&gt;
    &lt;!-- Delete 'old' collector classes --&gt;
    &lt;delete&gt;
        &lt;fileset dir=&quot;${collector.dir}&quot; includes=&quot;${collector.class}*.class&quot;/&gt;
    &lt;/delete&gt;
    &lt;!-- compile the FailedTests class if present --&gt; 
    &lt;javac srcdir=&quot;${collector.dir}&quot; destdir=&quot;${collector.dir}&quot;/&gt;
    &lt;available file=&quot;${collector.dir}/${collector.class}.class&quot; property=&quot;hasFailingTests&quot;/&gt;
    &lt;junit haltonerror=&quot;false&quot; haltonfailure=&quot;false&quot;&gt;
        &lt;sysproperty key=&quot;ant.junit.failureCollector&quot; value=&quot;${collector.dir}/${collector.class}&quot;/&gt;
        &lt;classpath&gt;
            &lt;pathelement location=&quot;${collector.dir}&quot;/&gt;
        &lt;/classpath&gt;
        &lt;batchtest todir=&quot;${collector.dir}&quot; unless=&quot;hasFailingTests&quot;&gt;
            &lt;fileset dir=&quot;${collector.dir}&quot; includes=&quot;**/*.java&quot; excludes=&quot;**/${collector.class}.*&quot;/&gt;
            &lt;!-- for initial creation of the FailingTests.java --&gt;
            &lt;formatter type=&quot;failure&quot;/&gt;
            &lt;!-- I want to see something ... --&gt;
            &lt;formatter type=&quot;plain&quot; usefile=&quot;false&quot;/&gt;
        &lt;/batchtest&gt;
        &lt;test name=&quot;FailedTests&quot; if=&quot;hasFailingTests&quot;&gt;
            &lt;!-- update the FailingTests.java --&gt;
            &lt;formatter type=&quot;failure&quot;/&gt;
            &lt;!-- again, I want to see something --&gt;
            &lt;formatter type=&quot;plain&quot; usefile=&quot;false&quot;/&gt;
        &lt;/test&gt;
    &lt;/junit&gt;
&lt;/target&gt;
</pre>
<p>On the first run all tests are collected via the <code>&lt;batchtest/&gt;</code>
element. Its <code>plain</code> formatter shows the output on the console. The
<code>failure</code> formatter creates a java source file in 
<code>${build.dir}/failingTests/FailedTests.java</code> which extends 
<code>junit.framework.TestCase</code> and returns from a <code>suite()</code>
method a test suite for the failing tests. <br/>
On a second run the collector class exists and instead of the <code>&lt;batchtest/&gt;</code>
the single <code>&lt;test/&gt;</code> will run. So only the failing test cases are re-run.
The two nested formatters are for displaying (for the user) and for updating the collector
class.
</p>
<pre>
    &lt;junit fork="true"
        jvm="${platform.java}"&gt;
        &lt;jvmarg line="--patch-module ${module.name}=${build.test.classes}"/&gt;
        &lt;jvmarg line="--add-modules ${module.name}"/&gt;
        &lt;jvmarg line="--add-reads ${module.name}=ALL-UNNAMED"/&gt;
        &lt;jvmarg line="--add-exports ${module.name}/my.test=ALL-UNNAMED"/&gt;
        &lt;classpath&gt;
            &lt;pathelement path="${libs.junit}"/&gt;
        &lt;/classpath&gt;
        &lt;modulepath&gt;
            &lt;pathelement path="${modules}:${build.classes}"/&gt;
        &lt;/modulepath&gt;
        &lt;formatter type="plain"/&gt;
        &lt;test name="my.test.TestCase"/&gt;
    &lt;/junit&gt;
</pre>
<p>Runs my.test.TestCase as a white-box test in the forked VM given by the <code>platform.java</code> property.
The junit library is a part of an unnamed module while the tested project and required modules are on the module path. The tests
do not have module-info file and are executed in the project module given by <code>module.name</code> property.<br/>
The <code>--patch-module</code> java option executes the tests built into <code>${build.test.classes}</code> in a module given
by <code>module.name</code> property.<br/>
The <code>--add-modules</code> java option enables the tested module.<br/>
The <code>--add-reads</code> java option makes the unnamed module containing the junit readable by tested module.<br/>
The <code>--add-exports</code> java option makes the non-exported test package <code>my.test</code> accessible from the unnamed module containing the junit.<br/>
<pre>
    &lt;junit fork="true"
        jvm="${platform.java}"&gt;
        &lt;jvmarg line="--add-modules ${test.module.name}"/&gt;
        &lt;jvmarg line="--add-exports ${test.module.name}/my.test=junit,ALL-UNNAMED"/&gt;
        &lt;modulepath&gt;
            &lt;pathelement path="${modules}:${build.classes}:${libs.junit}"/&gt;
        &lt;/modulepath&gt;
        &lt;formatter type="plain"/&gt;
        &lt;test name="my.test.TestCase"/&gt;
    &lt;/junit&gt;
</pre>
<p>Runs my.test.TestCase as a black-box test in the forked VM given by the <code>platform.java</code> property.
The junit library is used as an automatic module. The tests module-info requires the tested module and junit.<br/>
The <code>--add-modules</code> java option enables the test module.<br/>
The <code>--add-exports</code> java option makes the non-exported test package <code>my.test</code> accessible from the junit module and Ant's test runner.
Another possibility is to export the test package in the tests module-info by <code>exports my.test</code> directive.<br/>
</body>
</html><|MERGE_RESOLUTION|>--- conflicted
+++ resolved
@@ -376,11 +376,7 @@
 <p>The location of modules can be specified using this <a href="../using.html#path">PATH like structure</a>.<br/>
 The modulepath requires <i>fork</i> to be set to <code>true</code>.
 
-<<<<<<< HEAD
-<p><em>since Ant 1.10.0</em></p>
-=======
 <p><em>since Ant 1.9.8</em></p>
->>>>>>> bda488ea
 
 <h4>upgrademodulepath</h4>
 
@@ -388,11 +384,7 @@
 can be specified using this <a href="../using.html#path">PATH like structure</a>.<br/>
 The upgrademodulepath requires <i>fork</i> to be set to <code>true</code>.
 
-<<<<<<< HEAD
-<p><em>since Ant 1.10.0</em></p>
-=======
 <p><em>since Ant 1.9.8</em></p>
->>>>>>> bda488ea
 
 <h4>formatter</h4>
 
