--- conflicted
+++ resolved
@@ -32,7 +32,6 @@
 they are most definitely not variables.</p>
 <p>There are seven ways to set properties:</p>
 <ul>
-<<<<<<< HEAD
   <li>By supplying both the <var>name</var> and one of <var>value</var> or <var>location</var>
     attributes.</li>
   <li>By supplying the <var>name</var> and nested text.</li>
@@ -50,23 +49,6 @@
   <li>By setting the <var>environment</var> attribute with a prefix to use.  Properties will be
     defined for every environment variable by prefixing the supplied name and a period to the name
     of the variable.</li>
-=======
-  <li>By supplying both the <i>name</i> and one of <i>value</i> or <i>location</i> attribute.</li>
-  <li>By supplying the <i>name</i> and nested text.</li>
-  <li>By supplying both the <i>name</i> and <i>refid</i> attribute.</li>
-  <li>By setting the <i>file</i> attribute with the filename of the property
-    file to load. This property file has the format as defined by the file used
-    in the class java.util.Properties, with the same rules about how
-    non-ISO8859-1 characters must be escaped.</li>
-  <li>By setting the <i>url</i> attribute with the url from which to load the
-    properties. This url must be directed to a file that has the format as defined
-    by the file used in the class java.util.Properties.</li>
-  <li>By setting the <i>resource</i> attribute with the resource name of the
-    property file to load. A resource is a property file on the current
-    classpath, or on the specified classpath.</li>
-  <li>By setting the <i>environment</i> attribute with a prefix to use.
-    Properties will be defined for every environment variable by
-    prefixing the supplied name and a period to the name of the variable.</li>
   <li>By setting the <i>runtime</i> attribute with a prefix to use.
     Properties <code>prefix.availableProcessors</code>,
     <code>prefix.freeMemory</code>, <code>prefix.totalMemory</code>
@@ -74,7 +56,6 @@
     correspond to the corresponding methods of
     the <a href="https://docs.oracle.com/javase/10/docs/api/java/lang/Runtime.html">Runtime</a>
     class.</li>
->>>>>>> 5e99fc2c
 </ul>
 <p>Although combinations of these ways are possible, only one should be used at a time. Problems
 might occur with the order in which properties are set, for instance.</p>
@@ -146,31 +127,25 @@
       named <code>env.Path</code> rather than <code>env.PATH</code>.</td>
   </tr>
   <tr>
-<<<<<<< HEAD
+    <td>runtime</td>
+    <td>the prefix to use when retrieving Runtime properties. Thus if
+    you specify <var>runtime</var>=<q>myrt</q> you will be able to
+    access runtime values corresponding to methods in
+    the <a href="https://docs.oracle.com/javase/10/docs/api/java/lang/Runtime.html">Runtime</a>
+    class via property names <code>myrt.availableProcessors</code>,
+    <code>myrt.maxMemory</code>, <code>myrt.totalMemory</code> or
+    <code>myrt.freeMemory</code>. Note that if you supply a property name with a final
+    <code>.</code> it will not be doubled; i.e. runtime=<code>myrt.</code> will still
+    allow access of prpperties through <code>myrt.maxMemory</code>.<br>
+    Note also that the property values are snapshots taken at the point in time
+    when the <code>property</code> has been executed.
+    <em>Since Ant 1.10.4</em>
+    </td>
+  </tr>
+  <tr>
     <td>classpath</td>
     <td>the classpath to use when looking up a resource.</td>
     <td>No</td>
-=======
-    <td valign="top">runtime</td>
-    <td valign="top">the prefix to use when retrieving Runtime properties. Thus
-    if you specify runtime=&quot;myrt&quot; you will be able to access
-    runtime values corresponding to methods in
-    the <a href="https://docs.oracle.com/javase/10/docs/api/java/lang/Runtime.html">Runtime</a>
-    class via property names &quot;myrt.availableProcessors&quot;,
-    &quot;myrt.maxMemory&quot;, &quot;myrt.totalMemory&quot; or
-    &quot;myrt.freeMemory&quot;. Note that if you supply a property name with a final
-    &quot;.&quot; it will not be doubled; i.e. runtime=&quot;myrt.&quot; will still
-    allow access of prpperties through &quot;myrt.maxMemory&quot;.<br>
-    Note also that the property values are snapshots taken at the point in time
-    when the <code>property</code> has been executed.
-    <em>Since Ant 1.9.12</em>
-    </td>
-  </tr>
-  <tr>
-    <td valign="top">classpath</td>
-    <td valign="top">the classpath to use when looking up a resource.</td>
-    <td align="center" valign="top">No</td>
->>>>>>> 5e99fc2c
   </tr>
   <tr>
     <td>classpathref</td>
