--- conflicted
+++ resolved
@@ -94,45 +94,34 @@
     <td>No</td>
   </tr>
   <tr>
-<<<<<<< HEAD
     <td>executable</td>
     <td>Specify a particular <kbd>jarsigner</kbd> executable to use in place of the default binary
       (found in the same JDK as Apache Ant is running in).<br/>  Must support the same command line
       options as the Sun JDK <kbd>jarsigner</kbd> command.  <em>since Ant 1.8.0</em>.</td>
     <td>No</td>
-=======
-    <td valign="top">executable</td>
-    <td valign="top">Specify a particular <code>jarsigner</code> executable
-      to use in place of the default binary (found in the same JDK as
-      Apache Ant is running in).<br/>
-      Must support the same command line options as the Sun JDK
-      jarsigner command.
-      <em>since Ant 1.8.0</em>.</td>
-    <td align="center" valign="top">No</td>
-  </tr>  
-  <tr>
-    <td valign="top">providername</td>
-    <td valign="top">name of a cryptographic service provider's name
-      when listed in the security properties file.
-      <em>since Ant 1.9.14</em>.</td>
-    <td valign="top" align="center">No</td>
   </tr>
   <tr>
-    <td valign="top">providerclass</td>
-    <td valign="top">name of a cryptographic service provider's master
+    <td>providername</td>
+    <td>name of a cryptographic service provider's name
+      when listed in the security properties file.
+      <em>since Ant 1.10.6</em>.</td>
+    <td>No</td>
+  </tr>
+  <tr>
+    <td>providerclass</td>
+    <td>name of a cryptographic service provider's master
       class file when the service provider is not listed in the security
       properties file.
-      <em>since Ant 1.9.14</em>.</td>
-    <td valign="top" align="center">No</td>
+      <em>since Ant 1.10.6</em>.</td>
+    <td>No</td>
   </tr>
   <tr>
-    <td valign="top">providerarg</td>
-    <td valign="top">Represents an optional string input argument for
+    <td>providerarg</td>
+    <td>Represents an optional string input argument for
       the constructor of provider_class_name. Ignored
       if <code>providerclass</code> is not set.
-      <em>since Ant 1.9.14</em>.</td>
-    <td valign="top" align="center">No</td>
->>>>>>> d100b900
+      <em>since Ant 1.10.6</em>.</td>
+    <td>No</td>
   </tr>
 </table>
 <h3>Parameters as nested elements</h3>
@@ -158,20 +147,15 @@
       variables</a></td>
     <td>No, and only one can be supplied</td>
   </tr>
-<<<<<<< HEAD
-</table>
-=======
   <tr>
-    <td valign="top">arg</td>
-    <td valign="top">Use this to specify a <code>keytool</code>
+    <td>arg</td>
+    <td>Use this to specify a <kbd>keytool</kbd>
     <a href="../using.html#arg">command line argument</a> not
     explicitly supported via an attribute.
-    <em>since Ant 1.9.14</em>.</td>
-    <td valign="top" align="center">No</td>
+    <em>since Ant 1.10.6</em>.</td>
+    <td>No</td>
   </tr>
 </table>
-
->>>>>>> d100b900
 
 <h3>Examples</h3>
 
