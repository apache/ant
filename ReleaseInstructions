--- conflicted
+++ resolved
@@ -215,11 +215,7 @@
 
       $ snapcraft clean
       $ snapcraft snap
-<<<<<<< HEAD
-      $ snapcraft push --release candidate ant_*.snap
-=======
-      $ snapcraft upload --release=1.9/candidate ant_*.snap
->>>>>>> 9bc1f8f4
+      $ snapcraft upload --release=candidate ant_*.snap
 
     This will publish the new release snap to the latest track on the
     candidate risk level. It will be moved to stable, once the vote
